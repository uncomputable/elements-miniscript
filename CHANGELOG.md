--- conflicted
+++ resolved
@@ -1,6 +1,3 @@
-<<<<<<< HEAD
-# 7.0.0-rc.1 - March 14, 2022
-=======
 # 8.0.0 - October 20, 2022
 
 This release contains several significant API overhauls, as well as a bump
@@ -40,7 +37,6 @@
 This is consistent with the descriptor spec as defined. Parsing from `bitcoin::Script` for pkh<20-byte-hex> is still supported, but the library would not analyze them. These raw descriptors are still in spec discussions. Rust-miniscript will support them once they are completely specified.
 
 # 7.0.0 - April 20, 2022
->>>>>>> fd9ef55f
 
 - Support for `tr` descriptors with miniscript leaves and multi_a fragment
 - Changes to MiniscriptKey and ToPublicKey traits for x-only keys support
