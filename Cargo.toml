--- conflicted
+++ resolved
@@ -1,23 +1,13 @@
 [package]
-<<<<<<< HEAD
 name = "elements-miniscript"
 version = "0.1.0"
-=======
-name = "miniscript"
-version = "8.0.0"
->>>>>>> fd9ef55f
 authors = ["Andrew Poelstra <apoelstra@wpsoftware.net>, Sanket Kanjalkar <sanket1729@gmail.com>"]
 repository = "https://github.com/ElementsProject/elements-miniscript"
 description = "Elements Miniscript: Miniscript, but for elements"
 license = "CC0-1.0"
-<<<<<<< HEAD
-=======
-homepage = "https://github.com/rust-bitcoin/rust-miniscript/"
-repository = "https://github.com/rust-bitcoin/rust-miniscript/"
-description = "Miniscript: a subset of Bitcoin Script designed for analysis"
 keywords = [ "crypto", "bitcoin", "miniscript", "script" ]
 readme = "README.md"
->>>>>>> fd9ef55f
+homepage = "https://github.com/rust-bitcoin/rust-miniscript/"
 edition = "2018"
 
 [features]
@@ -31,7 +21,7 @@
 [dependencies]
 bitcoin = "0.29.1"
 elements = "0.21.0"
-bitcoin-miniscript = {package = "miniscript", git = "https://github.com/rust-bitcoin/rust-miniscript", rev = "72dab64af741383d502cb2aad8c78d3a749e6d50"}
+bitcoin-miniscript = {package = "miniscript", git = "https://github.com/rust-bitcoin/rust-miniscript", rev = "fd9ef55f894e9de2705822e801ac08cc563fc06a"}
 
 # Do NOT use this as a feature! Use the `serde` feature instead.
 actual-serde = { package = "serde", version = "1.0", optional = true }
