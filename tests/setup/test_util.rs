//! # Miniscript integration test file format
//!
//! This file has custom parsing for miniscripts that enables satisfier to spend transaction
//!
//! K : Compressed key available
//! K!: Compressed key with corresponding secret key unknown
//! X: X-only key available
//! X!: X-only key with corresponding secret key unknown
//!
//! Example:
//! pk(K1)/pkh(X1)/multi(n,...K3,...) represents a compressed key 'K1'/(X-only key 'X1') whose private key in known by the wallet
//! pk(K2!)/pkh(K3!)/multi(n,...K5!,...) represents a key 'K' whose private key is NOT known to the test wallet
//! sha256(H)/hash256(H)/ripemd160(H)/hash160(H) is hash node whose preimage is known to wallet
//! sha256(H!)/hash256(H!)/ripemd160(H!)/hash160(H!) is hash node whose preimage is *NOT* known to wallet
//! timelocks are taken from the transaction value.
//!
//! The keys/hashes are automatically translated so that the tests knows how to satisfy things that don't end with !
//!

use std::collections::HashMap;
use std::str::FromStr;

use bitcoin::hashes::hex::ToHex;
use bitcoin::hashes::{hash160, ripemd160, sha256, sha256d, Hash};
use bitcoin::secp256k1;
use elements::hashes::hex::FromHex;
use elements::{confidential, encode, AddressParams, BlockHash};
use miniscript::descriptor::{SinglePub, SinglePubKey};
use miniscript::extensions::{param::ExtParamTranslator, CovExtArgs, CsfsKey, CsfsMsg};
use miniscript::{
<<<<<<< HEAD
    CovenantExt, Descriptor, DescriptorPublicKey, Miniscript, ScriptContext, TranslateExt,
    TranslatePk, Translator,
};
use rand::RngCore;
use {actual_rand as rand, elements_miniscript as miniscript};

pub static PARAMS: AddressParams = AddressParams::ELEMENTS;

=======
    Descriptor, DescriptorPublicKey, Error, Miniscript, ScriptContext, TranslatePk, Translator,
};
use rand::RngCore;
>>>>>>> e0650ab8
#[derive(Clone, Debug)]
pub struct PubData {
    pub pks: Vec<bitcoin::PublicKey>,
    pub x_only_pks: Vec<bitcoin::XOnlyPublicKey>,
    pub sha256: sha256::Hash,
    pub hash256: sha256d::Hash,
    pub ripemd160: ripemd160::Hash,
    pub hash160: hash160::Hash,
    pub genesis_hash: elements::BlockHash,
    pub msg: CsfsMsg,
    pub values: HashMap<String, confidential::Value>,
    pub assets: HashMap<String, confidential::Asset>,
    pub spks: HashMap<String, elements::Script>,
}

#[derive(Debug, Clone)]
pub struct SecretData {
    pub sks: Vec<bitcoin::secp256k1::SecretKey>,
    pub x_only_keypairs: Vec<bitcoin::KeyPair>,
    pub sha256_pre: [u8; 32],
    pub hash256_pre: [u8; 32],
    pub ripemd160_pre: [u8; 32],
    pub hash160_pre: [u8; 32],
}
#[derive(Debug, Clone)]
pub struct TestData {
    pub pubdata: PubData,
    pub secretdata: SecretData,
}

// Setup (sk, pk) pairs
fn setup_keys(
    n: usize,
) -> (
    Vec<bitcoin::secp256k1::SecretKey>,
    Vec<miniscript::bitcoin::PublicKey>,
    Vec<bitcoin::KeyPair>,
    Vec<bitcoin::XOnlyPublicKey>,
) {
    let secp_sign = secp256k1::Secp256k1::signing_only();
    let mut sk = [0; 32];
    let mut sks = vec![];
    let mut pks = vec![];
    for i in 1..n + 1 {
        sk[0] = i as u8;
        sk[1] = (i >> 8) as u8;
        sk[2] = (i >> 16) as u8;

        let sk = secp256k1::SecretKey::from_slice(&sk[..]).expect("secret key");
        let pk = miniscript::bitcoin::PublicKey {
            inner: secp256k1::PublicKey::from_secret_key(&secp_sign, &sk),
            compressed: true,
        };
        pks.push(pk);
        sks.push(sk);
    }

    let mut x_only_keypairs = vec![];
    let mut x_only_pks = vec![];

    for i in 0..n {
        let keypair = bitcoin::KeyPair::from_secret_key(&secp_sign, sks[i]);
        let xpk = bitcoin::XOnlyPublicKey::from_keypair(&keypair);
        x_only_keypairs.push(keypair);
        x_only_pks.push(xpk);
    }
    (sks, pks, x_only_keypairs, x_only_pks)
}

impl TestData {
    // generate a fixed data for n keys
    pub(crate) fn new_fixed_data(n: usize, genesis_hash: BlockHash) -> Self {
        let (sks, pks, x_only_keypairs, x_only_pks) = setup_keys(n);
        let sha256_pre = [0x12 as u8; 32];
        let sha256 = sha256::Hash::hash(&sha256_pre);
        let hash256_pre = [0x34 as u8; 32];
        let hash256 = sha256d::Hash::hash(&hash256_pre);
        let hash160_pre = [0x56 as u8; 32];
        let hash160 = hash160::Hash::hash(&hash160_pre);
        let ripemd160_pre = [0x78 as u8; 32];
        let ripemd160 = ripemd160::Hash::hash(&ripemd160_pre);

        let msg = CsfsMsg::from_slice(&[0x9a; 32]).unwrap();

        let pubdata = PubData {
            pks,
            sha256,
            hash256,
            ripemd160,
            hash160,
            x_only_pks,
            genesis_hash,
            msg,
            values: HashMap::new(),
            assets: HashMap::new(),
            spks: HashMap::new(),
        };
        let secretdata = SecretData {
            sks,
            sha256_pre,
            hash256_pre,
            ripemd160_pre,
            hash160_pre,
            x_only_keypairs,
        };
        Self {
            pubdata,
            secretdata,
        }
    }
}

/// Obtain an insecure random public key with unknown secret key for testing
pub fn random_pk(mut seed: u8) -> bitcoin::PublicKey {
    loop {
        let mut data = [0; 33];
        for byte in &mut data[..] {
            *byte = seed;
            // totally a rng
            seed = seed.wrapping_mul(41).wrapping_add(53);
        }
        data[0] = 2 + (data[0] >> 7);
        if let Ok(key) = bitcoin::PublicKey::from_slice(&data[..33]) {
            return key;
        }
    }
}

#[allow(dead_code)]
// https://github.com/rust-lang/rust/issues/46379. The code is pub fn and integration test, but still shows warnings
/// Parse an insane miniscript into a miniscript with the format described above at file header
pub fn parse_insane_ms<Ctx: ScriptContext>(
    ms: &str,
    pubdata: &PubData,
) -> Miniscript<DescriptorPublicKey, Ctx> {
    let ms = subs_hash_frag(ms, pubdata);
    let ms =
        Miniscript::<String, Ctx>::from_str_insane(&ms).expect("only parsing valid minsicripts");
    let mut translator = StrTranslatorLoose(0, pubdata);
    let ms = ms.translate_pk(&mut translator).unwrap();
    ms
}

/// Translate Abstract Str to Consensus Extensions
struct StrExtTranslator<'a>(usize, &'a PubData);

impl<'a> ExtParamTranslator<String, CovExtArgs, ()> for StrExtTranslator<'a> {
    fn ext(&mut self, e: &String) -> Result<CovExtArgs, ()> {
        if e.starts_with("msg") {
            Ok(CovExtArgs::CsfsMsg(self.1.msg.clone()))
        } else if e.starts_with("X") {
            let csfs_pk = CovExtArgs::XOnlyKey(CsfsKey(self.1.x_only_pks[self.0]));
            self.0 = self.0 + 1;
            Ok(csfs_pk)
        } else if e.starts_with("spk") {
            let default = elements::Script::from_str(
                "5120c73ac1b7a518499b9642aed8cfa15d5401e5bd85ad760b937b69521c297722f0",
            )
            .unwrap();
            Ok(CovExtArgs::spk(
                self.1.spks.get(e).unwrap_or(&default).clone(),
            ))
        } else if e.starts_with("conf_asset") || e.starts_with("exp_asset") {
            let default = if e.starts_with("conf_asset") {
                "0adef814ab021498562ab4717287305d3f7abb5686832fe6183e1db495abef7cc7"
            } else {
                "01663fc0f93e82bdb0bf7da418f5caae09f3f132753114251ecc1bb366e6b2e4d7"
            };
            let default = encode::deserialize(&Vec::<u8>::from_hex(default).unwrap()).unwrap();
            Ok(CovExtArgs::asset(*self.1.assets.get(e).unwrap_or(&default)))
        } else if e.starts_with("conf_value") || e.starts_with("exp_value") {
            let default = if e.starts_with("conf_value") {
                "09def814ab021498562ab4717287305d3f7abb5686832fe6183e1db495abef7cc7"
            } else {
                "010000000011110000"
            };
            let default = encode::deserialize(&Vec::<u8>::from_hex(default).unwrap()).unwrap();
            Ok(CovExtArgs::value(*self.1.values.get(e).unwrap_or(&default)))
        } else {
            panic!("Unknown extension")
        }
    }
}

// Translate Str to DescriptorPublicKey
#[derive(Debug, Clone)]
struct StrDescPubKeyTranslator<'a>(usize, &'a PubData);

impl<'a> Translator<String, DescriptorPublicKey, ()> for StrDescPubKeyTranslator<'a> {
    fn pk(&mut self, pk_str: &String) -> Result<DescriptorPublicKey, ()> {
        let avail = !pk_str.ends_with("!");
        if avail {
            self.0 = self.0 + 1;
            if pk_str.starts_with("K") {
                Ok(DescriptorPublicKey::Single(SinglePub {
                    origin: None,
                    key: SinglePubKey::FullKey(self.1.pks[self.0]),
                }))
            } else if pk_str.starts_with("X") {
                Ok(DescriptorPublicKey::Single(SinglePub {
                    origin: None,
                    key: SinglePubKey::XOnly(self.1.x_only_pks[self.0]),
                }))
            } else {
                panic!("Key must start with either K or X")
            }
        } else {
            Ok(DescriptorPublicKey::Single(SinglePub {
                origin: None,
                key: SinglePubKey::FullKey(random_pk(59)),
            }))
        }
    }

    fn pkh(&mut self, pkh: &String) -> Result<DescriptorPublicKey, ()> {
        self.pk(pkh)
    }

    fn sha256(&mut self, sha256: &String) -> Result<sha256::Hash, ()> {
        let sha = sha256::Hash::from_str(sha256).unwrap();
        Ok(sha)
    }
}

// Translate Str to DescriptorPublicKey
// Same as StrDescPubKeyTranslator, but does not panic when Key is not starting with
// K or X. This is used when testing vectors from C++ to rust
#[derive(Debug, Clone)]
struct StrTranslatorLoose<'a>(usize, &'a PubData);

impl<'a> Translator<String, DescriptorPublicKey, ()> for StrTranslatorLoose<'a> {
    fn pk(&mut self, pk_str: &String) -> Result<DescriptorPublicKey, ()> {
        let avail = !pk_str.ends_with("!");
        if avail {
            self.0 = self.0 + 1;
            if pk_str.starts_with("K") {
                Ok(DescriptorPublicKey::Single(SinglePub {
                    origin: None,
                    key: SinglePubKey::FullKey(self.1.pks[self.0]),
                }))
            } else if pk_str.starts_with("X") {
                Ok(DescriptorPublicKey::Single(SinglePub {
                    origin: None,
                    key: SinglePubKey::XOnly(self.1.x_only_pks[self.0]),
                }))
            } else {
                // Parse any other keys as known to allow compatibility with existing tests
                Ok(DescriptorPublicKey::Single(SinglePub {
                    origin: None,
                    key: SinglePubKey::FullKey(self.1.pks[self.0]),
                }))
            }
        } else {
            Ok(DescriptorPublicKey::Single(SinglePub {
                origin: None,
                key: SinglePubKey::FullKey(random_pk(59)),
            }))
        }
    }

    fn pkh(&mut self, pkh: &String) -> Result<DescriptorPublicKey, ()> {
        self.pk(pkh)
    }

    fn sha256(&mut self, sha256: &String) -> Result<sha256::Hash, ()> {
        let sha = sha256::Hash::from_str(sha256).unwrap();
        Ok(sha)
    }
}

#[allow(dead_code)]
// https://github.com/rust-lang/rust/issues/46379. The code is pub fn and integration test, but still shows warnings
pub fn parse_test_desc(
    desc: &str,
    pubdata: &PubData,
) -> Result<Descriptor<DescriptorPublicKey>, Error> {
    let desc = subs_hash_frag(desc, pubdata);
<<<<<<< HEAD
    let desc = Descriptor::<String, CovenantExt<String>>::from_str(&desc)
        .expect("only parsing valid and sane descriptors");
=======
    let desc = Descriptor::<String>::from_str(&desc)?;
>>>>>>> e0650ab8
    let mut translator = StrDescPubKeyTranslator(0, pubdata);
    let mut ext_trans = StrExtTranslator(0, pubdata);
    let desc: Result<_, ()> = desc.translate_pk(&mut translator);
<<<<<<< HEAD
    let desc = desc.expect("Translate Keys must succeed");
    let desc: Result<_, ()> = desc.translate_ext(&mut ext_trans);
    desc.expect("Ext translation must succeed")
=======
    Ok(desc.expect("Translate must succeed"))
>>>>>>> e0650ab8
}

// substitute hash fragments in the string as the per rules
fn subs_hash_frag(ms: &str, pubdata: &PubData) -> String {
    let ms = ms.replace(
        "sha256(H)",
        &format!("sha256({})", &pubdata.sha256.to_hex()),
    );
    let ms = ms.replace(
        "hash256(H)",
        &format!("hash256({})", &pubdata.hash256.into_inner().to_hex()),
    );
    let ms = ms.replace(
        "ripemd160(H)",
        &format!("ripemd160({})", &pubdata.ripemd160.to_hex()),
    );
    let ms = ms.replace(
        "hash160(H)",
        &format!("hash160({})", &pubdata.hash160.to_hex()),
    );

    let mut rand_hash32 = [0u8; 32];
    rand::thread_rng().fill_bytes(&mut rand_hash32);

    let mut rand_hash20 = [0u8; 20];
    rand::thread_rng().fill_bytes(&mut rand_hash20);
    let ms = ms.replace("sha256(H!)", &format!("sha256({})", rand_hash32.to_hex()));
    let ms = ms.replace("hash256(H!)", &format!("hash256({})", rand_hash32.to_hex()));
    let ms = ms.replace(
        "ripemd160(H!)",
        &format!("ripemd160({})", rand_hash20.to_hex()),
    );
    let ms = ms.replace("hash160(H!)", &format!("hash160({})", rand_hash20.to_hex()));
    ms
}<|MERGE_RESOLUTION|>--- conflicted
+++ resolved
@@ -28,8 +28,7 @@
 use miniscript::descriptor::{SinglePub, SinglePubKey};
 use miniscript::extensions::{param::ExtParamTranslator, CovExtArgs, CsfsKey, CsfsMsg};
 use miniscript::{
-<<<<<<< HEAD
-    CovenantExt, Descriptor, DescriptorPublicKey, Miniscript, ScriptContext, TranslateExt,
+    CovenantExt, Descriptor, DescriptorPublicKey, Error, Miniscript, ScriptContext, TranslateExt,
     TranslatePk, Translator,
 };
 use rand::RngCore;
@@ -37,11 +36,6 @@
 
 pub static PARAMS: AddressParams = AddressParams::ELEMENTS;
 
-=======
-    Descriptor, DescriptorPublicKey, Error, Miniscript, ScriptContext, TranslatePk, Translator,
-};
-use rand::RngCore;
->>>>>>> e0650ab8
 #[derive(Clone, Debug)]
 pub struct PubData {
     pub pks: Vec<bitcoin::PublicKey>,
@@ -319,22 +313,13 @@
     pubdata: &PubData,
 ) -> Result<Descriptor<DescriptorPublicKey>, Error> {
     let desc = subs_hash_frag(desc, pubdata);
-<<<<<<< HEAD
-    let desc = Descriptor::<String, CovenantExt<String>>::from_str(&desc)
-        .expect("only parsing valid and sane descriptors");
-=======
-    let desc = Descriptor::<String>::from_str(&desc)?;
->>>>>>> e0650ab8
+    let desc = Descriptor::<String, CovenantExt<String>>::from_str(&desc)?;
     let mut translator = StrDescPubKeyTranslator(0, pubdata);
     let mut ext_trans = StrExtTranslator(0, pubdata);
     let desc: Result<_, ()> = desc.translate_pk(&mut translator);
-<<<<<<< HEAD
     let desc = desc.expect("Translate Keys must succeed");
     let desc: Result<_, ()> = desc.translate_ext(&mut ext_trans);
-    desc.expect("Ext translation must succeed")
-=======
-    Ok(desc.expect("Translate must succeed"))
->>>>>>> e0650ab8
+    Ok(desc.expect("Ext translation must succeed"))
 }
 
 // substitute hash fragments in the string as the per rules
