extern crate elements_miniscript as miniscript;

use miniscript::policy;
use std::str::FromStr;

<<<<<<< HEAD
type DummyPolicy = policy::Semantic<String>;
=======
type Policy = policy::Semantic<String>;
>>>>>>> 775941af

fn do_test(data: &[u8]) {
    let data_str = String::from_utf8_lossy(data);
    if let Ok(pol) = Policy::from_str(&data_str) {
        let output = pol.to_string();
        assert_eq!(data_str.to_lowercase(), output.to_lowercase());
    }
}

#[cfg(feature = "afl")]
extern crate afl;
#[cfg(feature = "afl")]
fn main() {
    afl::read_stdio_bytes(|data| {
        do_test(&data);
    });
}

#[cfg(feature = "honggfuzz")]
#[macro_use]
extern crate honggfuzz;
#[cfg(feature = "honggfuzz")]
fn main() {
    loop {
        fuzz!(|data| {
            do_test(data);
        });
    }
}<|MERGE_RESOLUTION|>--- conflicted
+++ resolved
@@ -3,11 +3,7 @@
 use miniscript::policy;
 use std::str::FromStr;
 
-<<<<<<< HEAD
-type DummyPolicy = policy::Semantic<String>;
-=======
 type Policy = policy::Semantic<String>;
->>>>>>> 775941af
 
 fn do_test(data: &[u8]) {
     let data_str = String::from_utf8_lossy(data);
