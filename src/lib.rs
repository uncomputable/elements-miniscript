--- conflicted
+++ resolved
@@ -94,12 +94,9 @@
 //! ```
 //!
 //!
-<<<<<<< HEAD
-=======
 #![allow(bare_trait_objects)]
 // Required for rustc 1.29
 #![recursion_limit = "128"]
->>>>>>> 9cdc92d2
 #![cfg_attr(all(test, feature = "unstable"), feature(test))]
 // Coding conventions
 #![deny(unsafe_code)]
@@ -170,7 +167,6 @@
 pub use miniscript::satisfy::{ElementsSig, Preimage32, Satisfier};
 pub use miniscript::Miniscript;
 
-<<<<<<< HEAD
 // minimal implementation of contract hash module
 mod contracthash {
     use bitcoin::PublicKey;
@@ -199,7 +195,9 @@
         };
         hmac_engine.input(contract);
         Hmac::from_engine(hmac_engine)
-=======
+    }
+}
+
 /// Same as upstream [`TranslatePk`] but with support for extensions
 pub trait TranslatePkExt<P: MiniscriptKey, Q: MiniscriptKey, QExt: Extension<Q>> {
     /// The associated output type. This must be Self<Q>
@@ -229,7 +227,6 @@
     {
         self.translate_pk::<_, _, ()>(|pk| Ok(translatefpk(pk)), |pkh| Ok(translatefpkh(pkh)))
             .expect("infallible translation function")
->>>>>>> 9cdc92d2
     }
 }
 
