--- conflicted
+++ resolved
@@ -333,7 +333,6 @@
     TrNoExplicitScript,
 }
 
-<<<<<<< HEAD
 #[doc(hidden)]
 impl<Pk, Ctx, Ext> From<miniscript::types::Error<Pk, Ctx, Ext>> for Error
 where
@@ -405,17 +404,6 @@
     Error::Unexpected(s.to_owned())
 }
 
-impl error::Error for Error {
-    fn cause(&self) -> Option<&dyn error::Error> {
-        match *self {
-            Error::BadPubkey(ref e) => Some(e),
-            _ => None,
-        }
-    }
-}
-
-=======
->>>>>>> c1bba6f7
 // https://github.com/sipa/miniscript/pull/5 for discussion on this number
 const MAX_RECURSION_DEPTH: u32 = 402;
 // https://github.com/bitcoin/bips/blob/master/bip-0141.mediawiki
@@ -537,7 +525,9 @@
             | TaprootSpendInfoUnavialable
             | TrNoScriptCode
             | TrNoExplicitScript => None,
-            Script(e) => Some(e),
+            BtcError(e) => Some(e),
+            CovError(e) => Some(e),
+            Script(_e) => None, // should be Some(e), but requires changes upstream
             AddrError(e) => Some(e),
             BadPubkey(e) => Some(e),
             Secp(e) => Some(e),
@@ -553,52 +543,6 @@
 }
 
 #[doc(hidden)]
-impl<Pk, Ctx> From<miniscript::types::Error<Pk, Ctx>> for Error
-where
-    Pk: MiniscriptKey,
-    Ctx: ScriptContext,
-{
-    fn from(e: miniscript::types::Error<Pk, Ctx>) -> Error {
-        Error::TypeCheck(e.to_string())
-    }
-}
-
-#[doc(hidden)]
-impl From<policy::LiftError> for Error {
-    fn from(e: policy::LiftError) -> Error {
-        Error::LiftError(e)
-    }
-}
-
-#[doc(hidden)]
-impl From<miniscript::context::ScriptContextError> for Error {
-    fn from(e: miniscript::context::ScriptContextError) -> Error {
-        Error::ContextError(e)
-    }
-}
-
-#[doc(hidden)]
-impl From<miniscript::analyzable::AnalysisError> for Error {
-    fn from(e: miniscript::analyzable::AnalysisError) -> Error {
-        Error::AnalysisError(e)
-    }
-}
-
-#[doc(hidden)]
-impl From<bitcoin::secp256k1::Error> for Error {
-    fn from(e: bitcoin::secp256k1::Error) -> Error {
-        Error::Secp(e)
-    }
-}
-
-#[doc(hidden)]
-impl From<bitcoin::util::address::Error> for Error {
-    fn from(e: bitcoin::util::address::Error) -> Error {
-        Error::AddrError(e)
-    }
-}
-
-#[doc(hidden)]
 #[cfg(feature = "compiler")]
 impl From<policy::compiler::CompilerError> for Error {
     fn from(e: policy::compiler::CompilerError) -> Error {
@@ -611,10 +555,6 @@
     fn from(e: policy::concrete::PolicyError) -> Error {
         Error::PolicyError(e)
     }
-}
-
-fn errstr(s: &str) -> Error {
-    Error::Unexpected(s.to_owned())
 }
 
 /// The size of an encoding of a number in Script
