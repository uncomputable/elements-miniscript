// Miniscript
// Written in 2019 by
//     Andrew Poelstra <apoelstra@wpsoftware.net>
//
// To the extent possible under law, the author(s) have dedicated all
// copyright and related and neighboring rights to this software to
// the public domain worldwide. This software is distributed without
// any warranty.
//
// You should have received a copy of the CC0 Public Domain Dedication
// along with this software.
// If not, see <http://creativecommons.org/publicdomain/zero/1.0/>.
//

//! Miniscript and Output Descriptors
//!
//! # Introduction
//! ## Bitcoin Script
//!
//! In Bitcoin, spending policies are defined and enforced by means of a
//! stack-based programming language known as Bitcoin Script. While this
//! language appears to be designed with tractable analysis in mind (e.g.
//! there are no looping or jumping constructions), in practice this is
//! extremely difficult. As a result, typical wallet software supports only
//! a small set of script templates, cannot interoperate with other similar
//! software, and each wallet contains independently written ad-hoc manually
//! verified code to handle these templates. Users who require more complex
//! spending policies, or who want to combine signing infrastructure which
//! was not explicitly designed to work together, are simply out of luck.
//!
//! ## Miniscript
//!
//! Miniscript is an alternative to Bitcoin Script which eliminates these
//! problems. It can be efficiently and simply encoded as Script to ensure
//! that it works on the Bitcoin blockchain, but its design is very different.
//! Essentially, a Miniscript is a monotone function (tree of ANDs, ORs and
//! thresholds) of signature requirements, hash preimage requirements, and
//! timelocks.
//!
//! A [full description of Miniscript is available here](http://bitcoin.sipa.be/miniscript/miniscript.html).
//!
//! Miniscript also admits a more human-readable encoding.
//!
//! ## Elements Miniscript
//!
//! Elements Miniscript is a fork of miniscript for [elements](https://github.com/ElementsProject/elements) sidechain.
//!
//! ## Output Descriptors
//!
//! While spending policies in Bitcoin are entirely defined by Script; there
//! are multiple ways of embedding these Scripts in transaction outputs; for
//! example, P2SH or Segwit v0. These different embeddings are expressed by
//! *Output Descriptors*, [which are described here](https://github.com/bitcoin/bitcoin/blob/master/doc/descriptors.md)
//! Elements descriptors are extension of bitcoin Output descriptors with support
//! for blinded descriptors(WIP)
//! # Examples
//!
//! ## Deriving an address from a descriptor
//!
//! ```rust
//! extern crate bitcoin;
//! extern crate elements;
//! extern crate elements_miniscript as miniscript;
//!
//! use std::str::FromStr;
//! use miniscript::{DescriptorTrait};
//!
//! fn main() {
//!     // Elements descriptors are prefixed by string el
//!     let desc = miniscript::Descriptor::<
//!         bitcoin::PublicKey,
//!     >::from_str("\
//!         elsh(wsh(or_d(\
//!             c:pk_k(020e0338c96a8870479f2396c373cc7696ba124e8635d41b0ea581112b67817261),\
//!             c:pk_k(0250863ad64a87ae8a2fe83c1af1a8403cb53f53e486d8511dad8a04887e5b2352)\
//!         )))\
//!     ").unwrap();
//!
//!     // Derive the P2SH address
//!     assert_eq!(
//!         desc.address(&elements::AddressParams::ELEMENTS).unwrap().to_string(),
//!         "XMyBX13qCo5Lp65mymgYVdmsYR5bcznWUa"
//!     );
//!
//!     // Check whether the descriptor is safe
//!     // This checks whether all spend paths are accessible in bitcoin network.
//!     // It maybe possible that some of the spend require more than 100 elements in Wsh scripts
//!     // Or they contain a combination of timelock and heightlock.
//!     assert!(desc.sanity_check().is_ok());
//!
//!     // Estimate the satisfaction cost
//!     assert_eq!(desc.max_satisfaction_weight().unwrap(), 293);
//! }
//! ```
//!
//!
#![allow(bare_trait_objects)]
#![cfg_attr(all(test, feature = "unstable"), feature(test))]
// Coding conventions
#![deny(unsafe_code)]
#![deny(non_upper_case_globals)]
#![deny(non_camel_case_types)]
#![deny(non_snake_case)]
#![deny(unused_mut)]
#![deny(dead_code)]
#![deny(unused_imports)]
#![deny(missing_docs)]

pub extern crate bitcoin;
pub extern crate elements;
#[cfg(feature = "serde")]
pub extern crate serde;
#[cfg(all(test, feature = "unstable"))]
extern crate test;

// Miniscript imports
// It can be confusing to code when we have two miniscript libraries
// As a rule, only import the library here and pub use all the required
// items. Should help in faster code development in the long run
extern crate miniscript as bitcoin_miniscript;
pub(crate) use bitcoin_miniscript::expression::FromTree as BtcFromTree;
pub(crate) use bitcoin_miniscript::expression::Tree as BtcTree;
pub(crate) use bitcoin_miniscript::policy::semantic::Policy as BtcPolicy;
pub(crate) use bitcoin_miniscript::policy::Liftable as BtcLiftable;
pub(crate) use bitcoin_miniscript::Descriptor as BtcDescriptor;
pub(crate) use bitcoin_miniscript::DescriptorTrait as BtcDescriptorTrait;
pub(crate) use bitcoin_miniscript::Error as BtcError;
pub(crate) use bitcoin_miniscript::Miniscript as BtcMiniscript;
pub(crate) use bitcoin_miniscript::Satisfier as BtcSatisfier;
pub(crate) use bitcoin_miniscript::Segwitv0 as BtcSegwitv0;
pub(crate) use bitcoin_miniscript::Terminal as BtcTerminal;
// re-export imports
pub use bitcoin_miniscript::{DummyKey, DummyKeyHash};
pub use bitcoin_miniscript::{
    ForEach, ForEachKey, MiniscriptKey, ToPublicKey, TranslatePk, TranslatePk1, TranslatePk2,
    TranslatePk3,
};
// End imports

#[macro_use]
mod macros;

pub mod descriptor;
pub mod expression;
pub mod extensions;
pub mod interpreter;
pub mod miniscript;
pub mod policy;
pub mod psbt;

mod util;

use std::{error, fmt, str};

use elements::hashes::sha256;
use elements::{opcodes, script, secp256k1_zkp, secp256k1_zkp::Secp256k1};

pub use descriptor::pretaproot::{traits::PreTaprootDescriptorTrait, PreTaprootDescriptor};
pub use descriptor::{Descriptor, DescriptorPublicKey, DescriptorTrait};
pub use extensions::{CovenantExt, Extension, NoExt};
pub use interpreter::Interpreter;
pub use miniscript::context::{BareCtx, Legacy, ScriptContext, Segwitv0, Tap};
pub use miniscript::decode::Terminal;
pub use miniscript::satisfy::{elementssig_from_rawsig, elementssig_to_rawsig};
pub use miniscript::satisfy::{ElementsSig, Preimage32, Satisfier};
pub use miniscript::Miniscript;

// minimal implementation of contract hash module
mod contracthash {
    use bitcoin::PublicKey;
    use elements::hashes::{sha256, Hash, HashEngine, Hmac, HmacEngine};
    use elements::secp256k1_zkp::{self, Secp256k1};

    /// Tweak a single key using some arbitrary data
    pub(super) fn tweak_key<C: secp256k1_zkp::Verification>(
        secp: &Secp256k1<C>,
        mut key: PublicKey,
        contract: &[u8],
    ) -> PublicKey {
        let hmac_result = compute_tweak(&key, contract);
        key.inner
            .add_exp_assign(secp, &hmac_result[..])
            .expect("HMAC cannot produce invalid tweak");
        key
    }

    /// Compute a tweak from some given data for the given public key
    fn compute_tweak(pk: &PublicKey, contract: &[u8]) -> Hmac<sha256::Hash> {
        let mut hmac_engine: HmacEngine<sha256::Hash> = if pk.compressed {
            HmacEngine::new(&pk.inner.serialize())
        } else {
            HmacEngine::new(&pk.inner.serialize_uncompressed())
        };
        hmac_engine.input(contract);
        Hmac::from_engine(hmac_engine)
    }
}

/// Same as upstream [`TranslatePk`] but with support for extensions
pub trait TranslatePkExt<P: MiniscriptKey, Q: MiniscriptKey, QExt: Extension<Q>> {
    /// The associated output type. This must be Self<Q>
    type Output;

    /// Translate a struct from one Generic to another where the
    /// translation for Pk is provided by translatefpk, and translation for
    /// PkH is provided by translatefpkh
    fn translate_pk<Fpk, Fpkh, E>(
        &self,
        translatefpk: Fpk,
        translatefpkh: Fpkh,
    ) -> Result<Self::Output, E>
    where
        Fpk: FnMut(&P) -> Result<Q, E>,
        Fpkh: FnMut(&P::Hash) -> Result<Q::Hash, E>;

    /// Calls `translate_pk` with conversion functions that cannot fail
    fn translate_pk_infallible<Fpk, Fpkh>(
        &self,
        mut translatefpk: Fpk,
        mut translatefpkh: Fpkh,
    ) -> Self::Output
    where
        Fpk: FnMut(&P) -> Q,
        Fpkh: FnMut(&P::Hash) -> Q::Hash,
    {
        self.translate_pk::<_, _, ()>(|pk| Ok(translatefpk(pk)), |pkh| Ok(translatefpkh(pkh)))
            .expect("infallible translation function")
    }
}

/// Tweak a MiniscriptKey to obtain the tweaked key
// Ideally, we want this in a trait, but doing so we cannot
// use it in the implementation of DescriptorTrait from
// rust-miniscript because it would require stricter bounds.
pub fn tweak_key<Pk, C: secp256k1_zkp::Verification>(
    pk: &Pk,
    secp: &Secp256k1<C>,
    contract: &[u8],
) -> bitcoin::PublicKey
where
    Pk: MiniscriptKey + ToPublicKey,
{
    let pk = pk.to_public_key();
    contracthash::tweak_key(secp, pk, contract)
}
/// Miniscript
<<<<<<< HEAD
#[derive(Debug)]
=======

#[derive(Debug, PartialEq)]
>>>>>>> 225e9d3e
pub enum Error {
    /// Opcode appeared which is not part of the script subset
    InvalidOpcode(opcodes::All),
    /// Some opcode occurred followed by `OP_VERIFY` when it had
    /// a `VERIFY` version that should have been used instead
    NonMinimalVerify(String),
    /// Push was illegal in some context
    InvalidPush(Vec<u8>),
    /// rust-bitcoin script error
    Script(script::Error),
    /// rust-bitcoin address error
    AddrError(bitcoin::util::address::Error),
    /// A `CHECKMULTISIG` opcode was preceded by a number > 20
    CmsTooManyKeys(u32),
    /// A tapscript multi_a cannot support more than MAX_BLOCK_WEIGHT/32 keys
    MultiATooManyKeys(u32),
    /// Encountered unprintable character in descriptor
    Unprintable(u8),
    /// expected character while parsing descriptor; didn't find one
    ExpectedChar(char),
    /// While parsing backward, hit beginning of script
    UnexpectedStart,
    /// Got something we were not expecting
    Unexpected(String),
    /// Name of a fragment contained `:` multiple times
    MultiColon(String),
    /// Name of a fragment contained `@` multiple times
    MultiAt(String),
    /// Name of a fragment contained `@` but we were not parsing an OR
    AtOutsideOr(String),
    /// Encountered a `l:0` which is syntactically equal to `u:0` except stupid
    LikelyFalse,
    /// Encountered a wrapping character that we don't recognize
    UnknownWrapper(char),
    /// Parsed a miniscript and the result was not of type T
    NonTopLevel(String),
    /// Parsed a miniscript but there were more script opcodes after it
    Trailing(String),
    /// Failed to parse a push as a public key
    BadPubkey(bitcoin::util::key::Error),
    /// Could not satisfy a script (fragment) because of a missing hash preimage
    MissingHash(sha256::Hash),
    /// Could not satisfy a script (fragment) because of a missing signature
    MissingSig(bitcoin::PublicKey),
    /// Could not satisfy, relative locktime not met
    RelativeLocktimeNotMet(u32),
    /// Could not satisfy, absolute locktime not met
    AbsoluteLocktimeNotMet(u32),
    /// General failure to satisfy
    CouldNotSatisfy,
    /// Typechecking failed
    TypeCheck(String),
    /// General error in creating descriptor
    BadDescriptor(String),
    /// Forward-secp related errors
    Secp(elements::secp256k1_zkp::Error),
    #[cfg(feature = "compiler")]
    /// Compiler related errors
    CompilerError(policy::compiler::CompilerError),
    /// Errors related to policy
    PolicyError(policy::concrete::PolicyError),
    /// Errors related to lifting
    LiftError(policy::LiftError),
    /// Forward script context related errors
    ContextError(miniscript::context::ScriptContextError),
    /// Recursion depth exceeded when parsing policy/miniscript from string
    MaxRecursiveDepthExceeded,
    /// Script size too large
    ScriptSizeTooLarge,
    /// Anything but c:pk(key) (P2PK), c:pk_h(key) (P2PKH), and thresh_m(k,...)
    /// up to n=3 is invalid by standardness (bare)
    NonStandardBareScript,
    /// Analysis Error
    AnalysisError(miniscript::analyzable::AnalysisError),
    /// Miniscript is equivalent to false. No possible satisfaction
    ImpossibleSatisfaction,
    /// Bare descriptors don't have any addresses
    BareDescriptorAddr,
    /// Upstream Miniscript Errors
    BtcError(bitcoin_miniscript::Error),
    /// Covenant Error
    CovError(descriptor::CovError),
    /// PubKey invalid under current context
    PubKeyCtxError(miniscript::decode::KeyParseError, &'static str),
    /// Attempted to call function that requires PreComputed taproot info
    TaprootSpendInfoUnavialable,
    /// No script code for Tr descriptors
    TrNoScriptCode,
    /// No explicit script for Tr descriptors
    TrNoExplicitScript,
}

#[doc(hidden)]
impl<Pk, Ctx, Ext> From<miniscript::types::Error<Pk, Ctx, Ext>> for Error
where
    Pk: MiniscriptKey,
    Ctx: ScriptContext,
    Ext: Extension<Pk>,
{
    fn from(e: miniscript::types::Error<Pk, Ctx, Ext>) -> Error {
        Error::TypeCheck(e.to_string())
    }
}

#[doc(hidden)]
impl From<bitcoin_miniscript::Error> for Error {
    fn from(e: bitcoin_miniscript::Error) -> Error {
        Error::BtcError(e)
    }
}

#[doc(hidden)]
impl From<policy::LiftError> for Error {
    fn from(e: policy::LiftError) -> Error {
        Error::LiftError(e)
    }
}

#[doc(hidden)]
impl From<miniscript::context::ScriptContextError> for Error {
    fn from(e: miniscript::context::ScriptContextError) -> Error {
        Error::ContextError(e)
    }
}

#[doc(hidden)]
impl From<miniscript::analyzable::AnalysisError> for Error {
    fn from(e: miniscript::analyzable::AnalysisError) -> Error {
        Error::AnalysisError(e)
    }
}

#[doc(hidden)]
impl From<elements::secp256k1_zkp::Error> for Error {
    fn from(e: elements::secp256k1_zkp::Error) -> Error {
        Error::Secp(e)
    }
}

#[doc(hidden)]
impl From<elements::secp256k1_zkp::UpstreamError> for Error {
    fn from(e: elements::secp256k1_zkp::UpstreamError) -> Error {
        Error::Secp(elements::secp256k1_zkp::Error::Upstream(e))
    }
}

#[doc(hidden)]
impl From<bitcoin::util::key::Error> for Error {
    fn from(e: bitcoin::util::key::Error) -> Error {
        Error::BadPubkey(e)
    }
}

impl From<bitcoin::util::address::Error> for Error {
    fn from(e: bitcoin::util::address::Error) -> Error {
        Error::AddrError(e)
    }
}

fn errstr(s: &str) -> Error {
    Error::Unexpected(s.to_owned())
}

impl error::Error for Error {
    fn cause(&self) -> Option<&dyn error::Error> {
        match *self {
            Error::BadPubkey(ref e) => Some(e),
            _ => None,
        }
    }
}

// https://github.com/sipa/miniscript/pull/5 for discussion on this number
const MAX_RECURSION_DEPTH: u32 = 402;
// https://github.com/bitcoin/bips/blob/master/bip-0141.mediawiki
const MAX_SCRIPT_SIZE: u32 = 10000;

impl fmt::Display for Error {
    fn fmt(&self, f: &mut fmt::Formatter) -> fmt::Result {
        match *self {
            Error::InvalidOpcode(op) => write!(f, "invalid opcode {}", op),
            Error::NonMinimalVerify(ref tok) => write!(f, "{} VERIFY", tok),
            Error::InvalidPush(ref push) => write!(f, "invalid push {:?}", push), // TODO hexify this
            Error::Script(ref e) => fmt::Display::fmt(e, f),
            Error::AddrError(ref e) => fmt::Display::fmt(e, f),
            Error::CmsTooManyKeys(n) => write!(f, "checkmultisig with {} keys", n),
            Error::Unprintable(x) => write!(f, "unprintable character 0x{:02x}", x),
            Error::ExpectedChar(c) => write!(f, "expected {}", c),
            Error::UnexpectedStart => f.write_str("unexpected start of script"),
            Error::Unexpected(ref s) => write!(f, "unexpected «{}»", s),
            Error::MultiColon(ref s) => write!(f, "«{}» has multiple instances of «:»", s),
            Error::MultiAt(ref s) => write!(f, "«{}» has multiple instances of «@»", s),
            Error::AtOutsideOr(ref s) => write!(f, "«{}» contains «@» in non-or() context", s),
            Error::LikelyFalse => write!(f, "0 is not very likely (use «u:0»)"),
            Error::UnknownWrapper(ch) => write!(f, "unknown wrapper «{}:»", ch),
            Error::NonTopLevel(ref s) => write!(f, "non-T miniscript: {}", s),
            Error::Trailing(ref s) => write!(f, "trailing tokens: {}", s),
            Error::MissingHash(ref h) => write!(f, "missing preimage of hash {}", h),
            Error::MissingSig(ref pk) => write!(f, "missing signature for key {:?}", pk),
            Error::RelativeLocktimeNotMet(n) => {
                write!(f, "required relative locktime CSV of {} blocks, not met", n)
            }
            Error::AbsoluteLocktimeNotMet(n) => write!(
                f,
                "required absolute locktime CLTV of {} blocks, not met",
                n
            ),
            Error::CouldNotSatisfy => f.write_str("could not satisfy"),
            Error::BadPubkey(ref e) => fmt::Display::fmt(e, f),
            Error::TypeCheck(ref e) => write!(f, "typecheck: {}", e),
            Error::BadDescriptor(ref e) => write!(f, "Invalid descriptor: {}", e),
            Error::Secp(ref e) => fmt::Display::fmt(e, f),
            Error::ContextError(ref e) => fmt::Display::fmt(e, f),
            #[cfg(feature = "compiler")]
            Error::CompilerError(ref e) => fmt::Display::fmt(e, f),
            Error::PolicyError(ref e) => fmt::Display::fmt(e, f),
            Error::LiftError(ref e) => fmt::Display::fmt(e, f),
            Error::MaxRecursiveDepthExceeded => write!(
                f,
                "Recursive depth over {} not permitted",
                MAX_RECURSION_DEPTH
            ),
            Error::ScriptSizeTooLarge => write!(
                f,
                "Standardness rules imply bitcoin than {} bytes",
                MAX_SCRIPT_SIZE
            ),
            Error::NonStandardBareScript => write!(
                f,
                "Anything but c:pk(key) (P2PK), c:pk_h(key) (P2PKH), and thresh_m(k,...) \
                up to n=3 is invalid by standardness (bare).
                "
            ),
            Error::AnalysisError(ref e) => e.fmt(f),
            Error::ImpossibleSatisfaction => write!(f, "Impossible to satisfy Miniscript"),
            Error::BareDescriptorAddr => write!(f, "Bare descriptors don't have address"),
            Error::BtcError(ref e) => write!(f, " Bitcoin Miniscript Error {}", e),
            Error::CovError(ref e) => write!(f, "Covenant Error: {}", e),
            Error::PubKeyCtxError(ref pk, ref ctx) => {
                write!(f, "Pubkey error: {} under {} scriptcontext", pk, ctx)
            }
            Error::MultiATooManyKeys(k) => {
                write!(f, "MultiA too many keys {}", k)
            }
            Error::TaprootSpendInfoUnavialable => {
                write!(f, "Taproot Spend Info not computed. Hint: Did you call `compute_spend_info` before calling methods from DescriptorTrait")
            }
            Error::TrNoScriptCode => {
                write!(f, "No script code for Tr descriptors")
            }
            Error::TrNoExplicitScript => {
                write!(f, "No script code for Tr descriptors")
            }
        }
    }
}

#[doc(hidden)]
#[cfg(feature = "compiler")]
impl From<policy::compiler::CompilerError> for Error {
    fn from(e: policy::compiler::CompilerError) -> Error {
        Error::CompilerError(e)
    }
}

#[doc(hidden)]
impl From<policy::concrete::PolicyError> for Error {
    fn from(e: policy::concrete::PolicyError) -> Error {
        Error::PolicyError(e)
    }
}

/// The size of an encoding of a number in Script
pub fn script_num_size(n: usize) -> usize {
    match n {
        n if n <= 0x10 => 1,      // OP_n
        n if n < 0x80 => 2,       // OP_PUSH1 <n>
        n if n < 0x8000 => 3,     // OP_PUSH2 <n>
        n if n < 0x800000 => 4,   // OP_PUSH3 <n>
        n if n < 0x80000000 => 5, // OP_PUSH4 <n>
        _ => 6,                   // OP_PUSH5 <n>
    }
}

/// Returns the size of the smallest push opcode used to push a given number of bytes onto the stack
///
/// For sizes ≤ 75, there are dedicated single-byte opcodes, so the push size is one. Otherwise,
/// if the size can fit into 1, 2 or 4 bytes, we use the `PUSHDATA{1,2,4}` opcode respectively,
/// followed by the actual size encoded in that many bytes.
fn push_opcode_size(script_size: usize) -> usize {
    if script_size < 76 {
        1
    } else if script_size < 0x100 {
        2
    } else if script_size < 0x10000 {
        3
    } else {
        5
    }
}

/// Helper function used by tests
#[cfg(test)]
fn hex_script(s: &str) -> elements::Script {
    let v: Vec<u8> = elements::hashes::hex::FromHex::from_hex(s).unwrap();
    elements::Script::from(v)
}<|MERGE_RESOLUTION|>--- conflicted
+++ resolved
@@ -244,12 +244,8 @@
     contracthash::tweak_key(secp, pk, contract)
 }
 /// Miniscript
-<<<<<<< HEAD
-#[derive(Debug)]
-=======
 
 #[derive(Debug, PartialEq)]
->>>>>>> 225e9d3e
 pub enum Error {
     /// Opcode appeared which is not part of the script subset
     InvalidOpcode(opcodes::All),
