--- conflicted
+++ resolved
@@ -12,14 +12,8 @@
 // If not, see <http://creativecommons.org/publicdomain/zero/1.0/>.
 //
 
-<<<<<<< HEAD
-use bitcoin;
-use elements::hashes::hash160;
-use elements::secp256k1;
-=======
 use bitcoin::hashes::{hash160, hex::ToHex};
 use bitcoin::{self, secp256k1};
->>>>>>> d64668d8
 use std::{error, fmt};
 
 /// Detailed Error type for Interpreter
