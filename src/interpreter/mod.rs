// Miniscript
// Written in 2019 by
//     Sanket Kanjular and Andrew Poelstra
//
// To the extent possible under law, the author(s) have dedicated all
// copyright and related and neighboring rights to this software to
// the public domain worldwide. This software is distributed without
// any warranty.
//
// You should have received a copy of the CC0 Public Domain Dedication
// along with this software.
// If not, see <http://creativecommons.org/publicdomain/zero/1.0/>.
//

//! Interpreter
//!
//! Provides a Miniscript-based script interpreter which can be used to
//! iterate over the set of conditions satisfied by a spending transaction,
//! assuming that the spent coin was descriptor controlled.
//!

use std::fmt;
use std::str::FromStr;

<<<<<<< HEAD
use bitcoin;
use elements::hashes::{hash160, ripemd160, sha256, sha256d, Hash, HashEngine};
use elements::{self, secp256k1_zkp, sighash, EcdsaSigHashType, SigHash};
=======
use bitcoin::blockdata::witness::Witness;
use bitcoin::hashes::{hash160, ripemd160, sha256};
use bitcoin::util::{sighash, taproot};
use bitcoin::{self, secp256k1, TxOut};
>>>>>>> e2e8e77b

use crate::extensions::{CovExtArgs, ParseableExt, TxEnv};
use crate::miniscript::context::NoChecks;
use crate::miniscript::ScriptContext;
<<<<<<< HEAD
use crate::{util, Descriptor, ElementsSig, Miniscript, Terminal, ToPublicKey};
=======
use crate::prelude::*;
use crate::{hash256, Descriptor, Miniscript, Terminal, ToPublicKey};
>>>>>>> e2e8e77b

mod error;
mod inner;
mod stack;

pub use self::error::Error;
use self::error::PkEvalErrInner;
pub use self::stack::{Element, Stack};
use crate::{elementssig_from_rawsig, CovenantExt, Extension, MiniscriptKey};

/// An iterable Miniscript-structured representation of the spending of a coin
pub struct Interpreter<'txin, Ext: Extension> {
    inner: inner::Inner<Ext>,
    stack: Stack<'txin>,
    /// For non-Taproot spends, the scriptCode; for Taproot script-spends, this
    /// is the leaf script; for key-spends it is `None`.
    script_code: Option<elements::Script>,
    age: u32,
    lock_time: u32,
}

// A type representing functions for checking signatures that accept both
// Ecdsa and Schnorr signatures

/// A type for representing signatures supported as of bitcoin core 22.0
#[derive(Debug, Clone, Copy, PartialEq, Eq)]
pub enum KeySigPair {
    /// A Full public key and corresponding Ecdsa signature
    Ecdsa(bitcoin::PublicKey, ElementsSig),
    /// A x-only key and corresponding Schnorr signature
    Schnorr(bitcoin::XOnlyPublicKey, elements::SchnorrSig),
}

impl KeySigPair {
    /// Obtain a pair of ([`bitcoin::PublicKey`], [`ElementsSig`]) from [`KeySigPair`]
    pub fn as_ecdsa(&self) -> Option<(bitcoin::PublicKey, ElementsSig)> {
        match self {
            KeySigPair::Ecdsa(pk, sig) => Some((*pk, *sig)),
            KeySigPair::Schnorr(_, _) => None,
        }
    }

    /// Obtain a pair of ([`bitcoin::XOnlyPublicKey`], [`elements::SchnorrSig`]) from [`KeySigPair`]
    pub fn as_schnorr(&self) -> Option<(bitcoin::XOnlyPublicKey, elements::SchnorrSig)> {
        match self {
            KeySigPair::Ecdsa(_, _) => None,
            KeySigPair::Schnorr(pk, sig) => Some((*pk, *sig)),
        }
    }
}

/// This type is exported in elements-miniscript because it also captures information
/// about the type of Extension. For rust-miniscript, this is not an issue because there
/// are no extensions.
/// Internally used enum for different types of bitcoin keys
/// Even though we implement MiniscriptKey for BitcoinKey, we make sure that there
/// are little mis-use
/// - The only constructors for this are only called in from_txdata that take care
///   using the correct enum variant
/// - This does not implement ToPublicKey to avoid context dependant encoding/decoding of 33/32
///   byte keys. This allows us to keep a single NoChecks context instead of a context for
///   for NoChecksSchnorr/NoChecksEcdsa.
// Long term TODO: There really should be not be any need for Miniscript<Pk: MiniscriptKey> struct
// to have the Pk: MiniscriptKey bound. The bound should be on all of it's methods. That would
// require changing Miniscript struct to three generics Miniscript<Pk, Pkh, Ctx> and bound on
// all of the methods of Miniscript to ensure that Pkh = Pk::Hash
#[derive(Hash, Eq, Ord, PartialEq, PartialOrd, Clone, Copy, Debug)]
pub enum BitcoinKey {
    /// Full key
    Fullkey(bitcoin::PublicKey),
    /// Xonly key
    XOnlyPublicKey(bitcoin::XOnlyPublicKey),
}

impl ToPublicKey for BitcoinKey {
    fn to_public_key(&self) -> bitcoin::PublicKey {
        match self {
            BitcoinKey::Fullkey(key) => *key,
            BitcoinKey::XOnlyPublicKey(xpk) => xpk.to_public_key(),
        }
    }

    fn hash_to_hash160(hash: &<Self as MiniscriptKey>::Hash) -> hash160::Hash {
        hash.hash160()
    }

    fn to_sha256(hash: &<Self as MiniscriptKey>::Sha256) -> sha256::Hash {
        *hash
    }
}

// Displayed in full 33 byte representation. X-only keys are displayed with 0x02 prefix
impl fmt::Display for BitcoinKey {
    fn fmt(&self, f: &mut fmt::Formatter<'_>) -> fmt::Result {
        match self {
            BitcoinKey::Fullkey(pk) => pk.to_public_key().fmt(f),
            BitcoinKey::XOnlyPublicKey(pk) => pk.to_public_key().fmt(f),
        }
    }
}

impl From<bitcoin::PublicKey> for BitcoinKey {
    fn from(pk: bitcoin::PublicKey) -> Self {
        BitcoinKey::Fullkey(pk)
    }
}

impl From<bitcoin::XOnlyPublicKey> for BitcoinKey {
    fn from(xpk: bitcoin::XOnlyPublicKey) -> Self {
        BitcoinKey::XOnlyPublicKey(xpk)
    }
}

/// Output type typed hash for Interpreter extension type
/// While parsing we need to remember how to the hash was parsed so that we can
#[derive(Debug, Clone, Copy, PartialEq, Eq, PartialOrd, Ord, Hash)]
pub enum TypedHash160 {
    /// Hash to be checked against 32 byte keys
    XonlyKey(hash160::Hash),
    /// Hash to be checked against 33/65 byte keys
    FullKey(hash160::Hash),
}

impl fmt::Display for TypedHash160 {
    fn fmt(&self, f: &mut fmt::Formatter<'_>) -> fmt::Result {
        match self {
            TypedHash160::FullKey(pkh) | TypedHash160::XonlyKey(pkh) => pkh.fmt(f),
        }
    }
}

impl TypedHash160 {
    fn hash160(&self) -> hash160::Hash {
        match self {
            TypedHash160::XonlyKey(hash) | TypedHash160::FullKey(hash) => *hash,
        }
    }
}

impl MiniscriptKey for BitcoinKey {
    type RawPkHash = TypedHash160;
    type Sha256 = sha256::Hash;
    type Hash256 = hash256::Hash;

    fn to_pubkeyhash(&self) -> Self::RawPkHash {
        match self {
            BitcoinKey::Fullkey(pk) => TypedHash160::FullKey(pk.to_pubkeyhash()),
            BitcoinKey::XOnlyPublicKey(pk) => TypedHash160::XonlyKey(pk.to_pubkeyhash()),
        }
    }
}

impl<'txin> Interpreter<'txin, CovenantExt<CovExtArgs>> {
    /// Constructs an interpreter from the data of a spending transaction
    ///
    /// Accepts a signature-validating function. If you are willing to trust
    /// that ECSDA signatures are valid, this can be set to the constant true
    /// function; otherwise, it should be a closure containing a sighash and
    /// secp context, which can actually verify a given signature.
    /// For downstream cursom implementations of [`Extension`], use [`Interpreter::from_txdata_ext`]
    pub fn from_txdata(
        spk: &elements::Script,
        script_sig: &'txin elements::Script,
        witness: &'txin [Vec<u8>],
        age: u32,       // CSV, relative lock time.
        lock_time: u32, // CLTV, absolute lock time.
    ) -> Result<Self, Error> {
        Interpreter::from_txdata_ext(spk, script_sig, witness, age, lock_time)
    }
}

impl<'txin, Ext> Interpreter<'txin, Ext>
where
    Ext: ParseableExt,
{
    /// Constructs an interpreter from the data of a spending transaction
    ///
    /// Accepts a signature-validating function. If you are willing to trust
    /// that ECSDA signatures are valid, this can be set to the constant true
    /// function; otherwise, it should be a closure containing a sighash and
    /// secp context, which can actually verify a given signature.
    pub fn from_txdata_ext(
        spk: &elements::Script,
        script_sig: &'txin elements::Script,
        witness: &'txin [Vec<u8>],
        age: u32,       // CSV, relative lock time.
        lock_time: u32, // CLTV, absolute lock time.
    ) -> Result<Self, Error> {
        let (inner, stack, script_code) = inner::from_txdata(spk, script_sig, witness)?;
        Ok(Interpreter {
            inner,
            stack,
            script_code,
            age,
            lock_time,
        })
    }

    /// Same as [`Interpreter::iter`], but allows for a custom verification function.
    /// See [Self::iter_assume_sigs] for a simpler API without information about Prevouts
    /// but skips the signature verification
    pub fn iter_custom<'iter>(
        &'iter self,
        verify_sig: Box<dyn FnMut(&KeySigPair) -> bool + 'iter>,
        txenv: Option<&'txin TxEnv<'txin, 'txin>>,
    ) -> Iter<'txin, 'iter, Ext> {
        Iter {
            verify_sig,
            public_key: if let inner::Inner::PublicKey(ref pk, _) = self.inner {
                Some(pk)
            } else {
                None
            },
            state: match self.inner {
                inner::Inner::Script(ref ms, _) => vec![NodeEvaluationState {
                    node: ms,
                    n_evaluated: 0,
                    n_satisfied: 0,
                }],
                inner::Inner::CovScript(ref _pk, ref ms) => vec![NodeEvaluationState {
                    node: ms,
                    n_evaluated: 0,
                    n_satisfied: 0,
                }],
                inner::Inner::PublicKey(ref _pk, _) => vec![],
            },
            // Cloning the references to elements of stack should be fine as it allows
            // call interpreter.iter() without mutating interpreter
            stack: self.stack.clone(),
            age: self.age,
            lock_time: self.lock_time,
            cov: if let inner::Inner::CovScript(ref pk, ref _ms) = self.inner {
                Some(pk)
            } else {
                None
            },
            has_errored: false,
            txenv: txenv,
        }
    }

    /// Verify a signature for a given transaction and prevout information
    /// This is a low level API, [`Interpreter::iter`] or [`Interpreter::iter_assume_sigs`]
    /// should satisfy most use-cases.
    /// Returns false if
    /// - the signature verification fails
    /// - the input index is out of range
    /// - Insufficient sighash information is present
    /// - sighash single without corresponding output
    // TODO: Create a good first isse to change this to error
    pub fn verify_sig<C: secp256k1_zkp::Verification>(
        &self,
        secp: &secp256k1_zkp::Secp256k1<C>,
        tx: &elements::Transaction,
        input_idx: usize,
        prevouts: &sighash::Prevouts<'_>,
        genesis_hash: elements::BlockHash,
        sig: &KeySigPair,
    ) -> bool {
        fn get_prevout<'u>(
            prevouts: &sighash::Prevouts<'u>,
            input_index: usize,
        ) -> Option<&'u elements::TxOut> {
            match prevouts {
                sighash::Prevouts::One(index, prevout) => {
                    if input_index == *index {
                        Some(prevout)
                    } else {
                        None
                    }
                }
                sighash::Prevouts::All(prevouts) => prevouts.get(input_index),
            }
        }
        let mut cache = elements::sighash::SigHashCache::new(tx);
        match sig {
            KeySigPair::Ecdsa(key, ecdsa_sig) => {
                let script_pubkey = self.script_code.as_ref().expect("Legacy have script code");
                let sighash = if self.is_legacy() {
                    cache.legacy_sighash(input_idx, script_pubkey, ecdsa_sig.1)
                } else if self.is_segwit_v0() {
                    let amt = match get_prevout(prevouts, input_idx) {
                        Some(txout) => txout.value,
                        None => return false,
                    };
                    cache.segwitv0_sighash(input_idx, script_pubkey, amt, ecdsa_sig.1)
                } else {
                    // taproot(or future) signatures in segwitv0 context
                    return false;
                };
                let msg = secp256k1_zkp::Message::from_slice(sighash.as_ref()).expect("32 byte");
                secp.verify_ecdsa(&msg, &ecdsa_sig.0, &key.inner).is_ok()
            }
            KeySigPair::Schnorr(xpk, schnorr_sig) => {
                let sighash_msg = if self.is_taproot_v1_key_spend() {
                    cache.taproot_key_spend_signature_hash(
                        input_idx,
                        prevouts,
                        schnorr_sig.hash_ty,
                        genesis_hash,
                    )
                } else if self.is_taproot_v1_script_spend() {
                    let tap_script = self.script_code.as_ref().expect(
                        "Internal Hack: Saving leaf script instead\
                        of script code for script spend",
                    );
                    let leaf_hash =
                        elements::sighash::ScriptPath::with_defaults(tap_script).leaf_hash();
                    cache.taproot_script_spend_signature_hash(
                        input_idx,
                        prevouts,
                        leaf_hash,
                        schnorr_sig.hash_ty,
                        genesis_hash,
                    )
                } else {
                    // schnorr sigs in ecdsa descriptors
                    return false;
                };
                let msg = sighash_msg
                    .map(|hash| secp256k1_zkp::Message::from_slice(&hash).expect("32 byte"));
                let success =
                    msg.map(|msg| secp.verify_schnorr(&schnorr_sig.sig, &msg, xpk).is_ok());
                success.unwrap_or(false) // unwrap_or_default checks for errors, while success would have checksig results
            }
        }
    }

    /// Creates an iterator over the satisfied spending conditions
    ///
    /// Returns all satisfied constraints, even if they were redundant (i.e. did
    /// not contribute to the script being satisfied). For example, if a signature
    /// were provided for an `and_b(Pk,false)` fragment, that signature will be
    /// returned, even though the entire and_b must have failed and must not have
    /// been used.
    ///
    /// In case the script is actually dissatisfied, this may return several values
    /// before ultimately returning an error.
    ///
    /// Not all fields are used by legacy/segwitv0 descriptors; if you are sure this is a legacy
    /// spend (you can check with the `is_legacy\is_segwitv0` method) you can provide dummy data for
    /// the amount/prevouts/genesis_hash.
    /// - For legacy outputs, no information about prevouts is required
    /// - For segwitv0 outputs, prevout at corresponding index with correct amount must be provided
    /// - For taproot outputs, information about all prevouts must be supplied and genesis_hash must be supplied
    pub fn iter<'iter, C: secp256k1_zkp::Verification>(
        &'iter self,
        secp: &'iter secp256k1_zkp::Secp256k1<C>,
        txenv: &'txin TxEnv, // actually a 'prevouts, but 'prevouts: 'iter
        genesis_hash: elements::BlockHash, // required for sighash computation in BIP341
    ) -> Iter<'txin, 'iter, Ext> {
        self.iter_custom(
            Box::new(move |sig| {
                self.verify_sig(
                    secp,
                    txenv.tx(),
                    txenv.idx(),
                    &sighash::Prevouts::All(txenv.spent_utxos()),
                    genesis_hash,
                    sig,
                )
            }),
            Some(txenv),
        )
    }

    /// Creates an iterator over the satisfied spending conditions without checking signatures
    pub fn iter_assume_sigs<'iter>(&'iter self) -> Iter<'txin, 'iter, Ext> {
        self.iter_custom(Box::new(|_| true), None)
    }

    /// Outputs a "descriptor" string which reproduces the spent coins
    ///
    /// This may not represent the original descriptor used to produce the transaction,
    /// since it cannot distinguish between sorted and unsorted multisigs (and anyway
    /// it can only see the final keys, keyorigin info is lost in serializing to Bitcoin).
    ///
    /// If you are using the interpreter as a sanity check on a transaction,
    /// it is worthwhile to try to parse this as a descriptor using `from_str`
    /// which will check standardness and consensus limits, which the interpreter
    /// does not do on its own. Or use the `inferred_descriptor` method which
    /// does this for you.
    pub fn inferred_descriptor_string(&self) -> String {
        match self.inner {
            inner::Inner::PublicKey(ref pk, inner::PubkeyType::Pk) => format!("elpk({})", pk),
            inner::Inner::PublicKey(ref pk, inner::PubkeyType::Pkh) => format!("elpkh({})", pk),
            inner::Inner::PublicKey(ref pk, inner::PubkeyType::Wpkh) => format!("elwpkh({})", pk),
            inner::Inner::PublicKey(ref pk, inner::PubkeyType::ShWpkh) => {
                format!("elsh(wpkh({}))", pk)
            }
            inner::Inner::PublicKey(ref pk, inner::PubkeyType::Tr) => {
                // In tr descriptors, normally the internal key is represented inside the tr part
                // But there is no way to infer the internal key from output descriptor status
                // instead we infer a rawtr.
                // Note that rawtr is parsing is currently not supported.
                format!("rawtr_not_supported_yet({})", pk)
            }
            inner::Inner::Script(ref ms, inner::ScriptType::Bare) => format!("{}", ms),
            inner::Inner::Script(ref ms, inner::ScriptType::Sh) => format!("elsh({})", ms),
            inner::Inner::Script(ref ms, inner::ScriptType::Wsh) => format!("elwsh({})", ms),
            inner::Inner::Script(ref ms, inner::ScriptType::ShWsh) => format!("elsh(wsh({}))", ms),
            inner::Inner::CovScript(ref pk, ref ms) => {
                // always wsh for now
                format!("elcovwsh({},{})", pk, ms)
            }
            inner::Inner::Script(ref ms, inner::ScriptType::Tr) => {
                // Hidden paths are still under discussion, once the spec is finalized, we can support
                // rawnode and raw leaf.
                format!("eltr(hidden_paths_not_yet_supported,{})", ms)
            }
        }
    }

    /// Whether this is a pre-segwit spend
    pub fn is_legacy(&self) -> bool {
        match self.inner {
            inner::Inner::PublicKey(_, inner::PubkeyType::Pk) => true,
            inner::Inner::PublicKey(_, inner::PubkeyType::Pkh) => true,
            inner::Inner::PublicKey(_, inner::PubkeyType::Wpkh) => false,
            inner::Inner::PublicKey(_, inner::PubkeyType::ShWpkh) => false, // lol "sorta"
            inner::Inner::PublicKey(_, inner::PubkeyType::Tr) => false,     // lol "sorta"
            inner::Inner::Script(_, inner::ScriptType::Bare) => false,
            inner::Inner::Script(_, inner::ScriptType::Sh) => true,
            inner::Inner::Script(_, inner::ScriptType::Wsh) => false,
            inner::Inner::Script(_, inner::ScriptType::ShWsh) => false, // lol "sorta"
            inner::Inner::CovScript(..) => false,
            inner::Inner::Script(_, inner::ScriptType::Tr) => false,
        }
    }

    /// Whether this is a segwit spend
    pub fn is_segwit_v0(&self) -> bool {
        match self.inner {
            inner::Inner::PublicKey(_, inner::PubkeyType::Pk) => false,
            inner::Inner::PublicKey(_, inner::PubkeyType::Pkh) => false,
            inner::Inner::PublicKey(_, inner::PubkeyType::Wpkh) => true,
            inner::Inner::PublicKey(_, inner::PubkeyType::ShWpkh) => true, // lol "sorta"
            inner::Inner::PublicKey(_, inner::PubkeyType::Tr) => false,
            inner::Inner::Script(_, inner::ScriptType::Bare) => false,
            inner::Inner::Script(_, inner::ScriptType::Sh) => false,
            inner::Inner::Script(_, inner::ScriptType::Wsh) => true,
            inner::Inner::Script(_, inner::ScriptType::ShWsh) => true, // lol "sorta"
            inner::Inner::Script(_, inner::ScriptType::Tr) => false,
            inner::Inner::CovScript(_, _) => true,
        }
    }

    /// Whether this is a taproot key spend
    pub fn is_taproot_v1_key_spend(&self) -> bool {
        match self.inner {
            inner::Inner::PublicKey(_, inner::PubkeyType::Pk) => false,
            inner::Inner::PublicKey(_, inner::PubkeyType::Pkh) => false,
            inner::Inner::PublicKey(_, inner::PubkeyType::Wpkh) => false,
            inner::Inner::PublicKey(_, inner::PubkeyType::ShWpkh) => false,
            inner::Inner::PublicKey(_, inner::PubkeyType::Tr) => true,
            inner::Inner::Script(_, inner::ScriptType::Bare) => false,
            inner::Inner::Script(_, inner::ScriptType::Sh) => false,
            inner::Inner::Script(_, inner::ScriptType::Wsh) => false,
            inner::Inner::Script(_, inner::ScriptType::ShWsh) => false,
            inner::Inner::Script(_, inner::ScriptType::Tr) => false,
            inner::Inner::CovScript(_, _) => false,
        }
    }

    /// Whether this is a taproot script spend
    pub fn is_taproot_v1_script_spend(&self) -> bool {
        match self.inner {
            inner::Inner::PublicKey(_, inner::PubkeyType::Pk) => false,
            inner::Inner::PublicKey(_, inner::PubkeyType::Pkh) => false,
            inner::Inner::PublicKey(_, inner::PubkeyType::Wpkh) => false,
            inner::Inner::PublicKey(_, inner::PubkeyType::ShWpkh) => false,
            inner::Inner::PublicKey(_, inner::PubkeyType::Tr) => false,
            inner::Inner::Script(_, inner::ScriptType::Bare) => false,
            inner::Inner::Script(_, inner::ScriptType::Sh) => false,
            inner::Inner::Script(_, inner::ScriptType::Wsh) => false,
            inner::Inner::Script(_, inner::ScriptType::ShWsh) => false,
            inner::Inner::Script(_, inner::ScriptType::Tr) => true,
            inner::Inner::CovScript(_, _) => false,
        }
    }

    /// Outputs a "descriptor" which reproduces the spent coins
    ///
    /// This may not represent the original descriptor used to produce the transaction,
    /// since it cannot distinguish between sorted and unsorted multisigs (and anyway
    /// it can only see the final keys, keyorigin info is lost in serializing to Bitcoin).
    /// x-only keys are translated to [`bitcoin::PublicKey`] with 0x02 prefix.
    pub fn inferred_descriptor(
        &self,
    ) -> Result<Descriptor<bitcoin::PublicKey, CovenantExt<CovExtArgs>>, crate::Error> {
        Descriptor::from_str(&self.inferred_descriptor_string())
    }
}

/// Type of HashLock used for SatisfiedConstraint structure
#[derive(Copy, Clone, Debug, Eq, PartialEq)]
pub enum HashLockType {
    ///SHA 256 hashlock
    Sha256(sha256::Hash),
    ///Hash 256 hashlock
    Hash256(hash256::Hash),
    ///Hash160 hashlock
    Hash160(hash160::Hash),
    ///Ripemd160 hashlock
    Ripemd160(ripemd160::Hash),
}

/// A satisfied Miniscript condition (Signature, Hashlock, Timelock)
/// 'intp represents the lifetime of descriptor and `stack represents
/// the lifetime of witness
#[derive(Clone, Debug, Eq, PartialEq)]
pub enum SatisfiedConstraint<Ext: Extension> {
    ///Public key and corresponding signature
    PublicKey {
        /// KeySig pair
        key_sig: KeySigPair,
    },
    ///PublicKeyHash, corresponding pubkey and signature
    PublicKeyHash {
        /// The pubkey hash
        keyhash: hash160::Hash,
        /// public key and signature
        key_sig: KeySigPair,
    },
    ///Hashlock and preimage for SHA256
    HashLock {
        /// The type of Hashlock
        hash: HashLockType,
        /// The preimage used for satisfaction
        preimage: [u8; 32],
    },
    ///Relative Timelock for CSV.
    RelativeTimelock {
        /// The value of RelativeTimelock
        time: u32,
    },
    ///Absolute Timelock for CLTV.
    AbsoluteTimelock {
        /// The value of Absolute timelock
        time: u32,
    },

    /// Elements
    /// Check Version eq
    VerEq {
        /// The version of transaction
        n: u32,
    },

    /// Serialized outputs of this transaction start
    /// this prefix
    OutputsPref {
        /// The version of transaction
        pref: Vec<u8>,
    },

    /// Extension Interpreter
    Ext {
        /// Extension
        ext: Box<Ext>,
    },
}

///This is used by the interpreter to know which evaluation state a AstemElem is.
///This is required because whenever a same node(for eg. OrB) appears on the stack, we don't
///know if the left child has been evaluated or not. And based on the result on
///the top of the stack, we need to decide whether to execute right child or not.
///This is also useful for wrappers and thresholds which push a value on the stack
///depending on evaluation of the children.
struct NodeEvaluationState<'intp, Ext>
where
    Ext: Extension,
{
    ///The node which is being evaluated
    node: &'intp Miniscript<BitcoinKey, NoChecks, Ext>,
    ///number of children evaluated
    n_evaluated: usize,
    ///number of children satisfied
    n_satisfied: usize,
}

/// Iterator over all the constraints satisfied by a completed scriptPubKey
/// and witness stack
///
/// Returns all satisfied constraints, even if they were redundant (i.e. did
/// not contribute to the script being satisfied). For example, if a signature
/// were provided for an `and_b(Pk,false)` fragment, that signature will be
/// returned, even though the entire and_b must have failed and must not have
/// been used.
///
/// In case the script is actually dissatisfied, this may return several values
/// before ultimately returning an error.
pub struct Iter<'intp, 'txin: 'intp, Ext>
where
    Ext: Extension,
{
    verify_sig: Box<dyn FnMut(&KeySigPair) -> bool + 'intp>,
    public_key: Option<&'intp BitcoinKey>,
    state: Vec<NodeEvaluationState<'intp, Ext>>,
    stack: Stack<'txin>,
    txenv: Option<&'txin TxEnv<'txin, 'txin>>,
    age: u32,
    lock_time: u32,
    cov: Option<&'intp BitcoinKey>,
    has_errored: bool,
}

///Iterator for Iter
impl<'intp, 'txin: 'intp, Ext> Iterator for Iter<'intp, 'txin, Ext>
where
    NoChecks: ScriptContext,
    Ext: ParseableExt,
{
    type Item = Result<SatisfiedConstraint<Ext>, Error>;

    fn next(&mut self) -> Option<Self::Item> {
        if self.has_errored {
            // Stop yielding values after the first error
            None
        } else {
            let res = self.iter_next();
            if let Some(Err(_)) = res {
                self.has_errored = true;
            }
            res
        }
    }
}

impl<'intp, 'txin: 'intp, Ext> Iter<'intp, 'txin, Ext>
where
    NoChecks: ScriptContext,
    Ext: ParseableExt,
{
    /// Helper function to push a NodeEvaluationState on state stack
    fn push_evaluation_state(
        &mut self,
        node: &'intp Miniscript<BitcoinKey, NoChecks, Ext>,
        n_evaluated: usize,
        n_satisfied: usize,
    ) {
        self.state.push(NodeEvaluationState {
            node,
            n_evaluated,
            n_satisfied,
        })
    }

    /// Helper function to step the iterator
    fn iter_next(&mut self) -> Option<Result<SatisfiedConstraint<Ext>, Error>> {
        while let Some(node_state) = self.state.pop() {
            //non-empty stack
            match node_state.node.node {
                Terminal::True => {
                    debug_assert_eq!(node_state.n_evaluated, 0);
                    debug_assert_eq!(node_state.n_satisfied, 0);
                    self.stack.push(stack::Element::Satisfied);
                }
                Terminal::False => {
                    debug_assert_eq!(node_state.n_evaluated, 0);
                    debug_assert_eq!(node_state.n_satisfied, 0);
                    self.stack.push(stack::Element::Dissatisfied);
                }
                Terminal::PkK(ref pk) => {
                    debug_assert_eq!(node_state.n_evaluated, 0);
                    debug_assert_eq!(node_state.n_satisfied, 0);
                    let res = self.stack.evaluate_pk(&mut self.verify_sig, *pk);
                    if res.is_some() {
                        return res;
                    }
                }
                Terminal::PkH(ref pk) => {
                    debug_assert_eq!(node_state.n_evaluated, 0);
                    debug_assert_eq!(node_state.n_satisfied, 0);
                    let res = self
                        .stack
                        .evaluate_pkh(&mut self.verify_sig, pk.to_pubkeyhash());
                    if res.is_some() {
                        return res;
                    }
                }
                Terminal::RawPkH(ref pkh) => {
                    debug_assert_eq!(node_state.n_evaluated, 0);
                    debug_assert_eq!(node_state.n_satisfied, 0);
                    let res = self.stack.evaluate_pkh(&mut self.verify_sig, *pkh);
                    if res.is_some() {
                        return res;
                    }
                }
                Terminal::After(ref n) => {
                    debug_assert_eq!(node_state.n_evaluated, 0);
                    debug_assert_eq!(node_state.n_satisfied, 0);
                    let res = self.stack.evaluate_after(n, self.lock_time);
                    if res.is_some() {
                        return res;
                    }
                }
                Terminal::Older(ref n) => {
                    debug_assert_eq!(node_state.n_evaluated, 0);
                    debug_assert_eq!(node_state.n_satisfied, 0);
                    let res = self.stack.evaluate_older(n, self.age);
                    if res.is_some() {
                        return res;
                    }
                }
                Terminal::Sha256(ref hash) => {
                    debug_assert_eq!(node_state.n_evaluated, 0);
                    debug_assert_eq!(node_state.n_satisfied, 0);
                    let res = self.stack.evaluate_sha256(hash);
                    if res.is_some() {
                        return res;
                    }
                }
                Terminal::Hash256(ref hash) => {
                    debug_assert_eq!(node_state.n_evaluated, 0);
                    debug_assert_eq!(node_state.n_satisfied, 0);
                    let res = self.stack.evaluate_hash256(hash);
                    if res.is_some() {
                        return res;
                    }
                }
                Terminal::Hash160(ref hash) => {
                    debug_assert_eq!(node_state.n_evaluated, 0);
                    debug_assert_eq!(node_state.n_satisfied, 0);
                    let res = self.stack.evaluate_hash160(hash);
                    if res.is_some() {
                        return res;
                    }
                }
                Terminal::Ripemd160(ref hash) => {
                    debug_assert_eq!(node_state.n_evaluated, 0);
                    debug_assert_eq!(node_state.n_satisfied, 0);
                    let res = self.stack.evaluate_ripemd160(hash);
                    if res.is_some() {
                        return res;
                    }
                }
                Terminal::Ext(ref ext) => {
                    let res = ext.evaluate(&mut self.stack, self.txenv);
                    match res {
                        Ok(true) => {
                            return Some(Ok(SatisfiedConstraint::Ext {
                                ext: Box::new(ext.clone()),
                            }))
                        }
                        Err(e) => return Some(Err(e)),
                        Ok(false) => {}
                    }
                }
                Terminal::Alt(ref sub) | Terminal::Swap(ref sub) | Terminal::Check(ref sub) => {
                    debug_assert_eq!(node_state.n_evaluated, 0);
                    debug_assert_eq!(node_state.n_satisfied, 0);
                    self.push_evaluation_state(sub, 0, 0);
                }
                Terminal::DupIf(ref sub) if node_state.n_evaluated == 0 => match self.stack.pop() {
                    Some(stack::Element::Dissatisfied) => {
                        self.stack.push(stack::Element::Dissatisfied);
                    }
                    Some(stack::Element::Satisfied) => {
                        self.push_evaluation_state(node_state.node, 1, 1);
                        self.push_evaluation_state(sub, 0, 0);
                    }
                    Some(stack::Element::Push(_v)) => {
                        return Some(Err(Error::UnexpectedStackElementPush))
                    }
                    None => return Some(Err(Error::UnexpectedStackEnd)),
                },
                Terminal::DupIf(ref _sub) if node_state.n_evaluated == 1 => {
                    self.stack.push(stack::Element::Satisfied);
                }
                Terminal::ZeroNotEqual(ref sub) | Terminal::Verify(ref sub)
                    if node_state.n_evaluated == 0 =>
                {
                    self.push_evaluation_state(node_state.node, 1, 0);
                    self.push_evaluation_state(sub, 0, 0);
                }
                Terminal::Verify(ref _sub) if node_state.n_evaluated == 1 => {
                    match self.stack.pop() {
                        Some(stack::Element::Satisfied) => (),
                        Some(_) => return Some(Err(Error::VerifyFailed)),
                        None => return Some(Err(Error::UnexpectedStackEnd)),
                    }
                }
                Terminal::ZeroNotEqual(ref _sub) if node_state.n_evaluated == 1 => {
                    match self.stack.pop() {
                        Some(stack::Element::Dissatisfied) => {
                            self.stack.push(stack::Element::Dissatisfied)
                        }
                        Some(_) => self.stack.push(stack::Element::Satisfied),
                        None => return Some(Err(Error::UnexpectedStackEnd)),
                    }
                }
                Terminal::NonZero(ref sub) => {
                    debug_assert_eq!(node_state.n_evaluated, 0);
                    debug_assert_eq!(node_state.n_satisfied, 0);
                    match self.stack.last() {
                        Some(&stack::Element::Dissatisfied) => (),
                        Some(_) => self.push_evaluation_state(sub, 0, 0),
                        None => return Some(Err(Error::UnexpectedStackEnd)),
                    }
                }
                Terminal::AndV(ref left, ref right) => {
                    debug_assert_eq!(node_state.n_evaluated, 0);
                    debug_assert_eq!(node_state.n_satisfied, 0);
                    self.push_evaluation_state(right, 0, 0);
                    self.push_evaluation_state(left, 0, 0);
                }
                Terminal::OrB(ref left, ref _right) | Terminal::AndB(ref left, ref _right)
                    if node_state.n_evaluated == 0 =>
                {
                    self.push_evaluation_state(node_state.node, 1, 0);
                    self.push_evaluation_state(left, 0, 0);
                }
                Terminal::OrB(ref _left, ref right) | Terminal::AndB(ref _left, ref right)
                    if node_state.n_evaluated == 1 =>
                {
                    match self.stack.pop() {
                        Some(stack::Element::Dissatisfied) => {
                            self.push_evaluation_state(node_state.node, 2, 0);
                            self.push_evaluation_state(right, 0, 0);
                        }
                        Some(stack::Element::Satisfied) => {
                            self.push_evaluation_state(node_state.node, 2, 1);
                            self.push_evaluation_state(right, 0, 0);
                        }
                        Some(stack::Element::Push(_v)) => {
                            return Some(Err(Error::UnexpectedStackElementPush))
                        }
                        None => return Some(Err(Error::UnexpectedStackEnd)),
                    }
                }
                Terminal::AndB(ref _left, ref _right) if node_state.n_evaluated == 2 => {
                    match self.stack.pop() {
                        Some(stack::Element::Satisfied) if node_state.n_satisfied == 1 => {
                            self.stack.push(stack::Element::Satisfied)
                        }
                        Some(_) => self.stack.push(stack::Element::Dissatisfied),
                        None => return Some(Err(Error::UnexpectedStackEnd)),
                    }
                }
                Terminal::AndOr(ref left, ref _right, _)
                | Terminal::OrC(ref left, ref _right)
                | Terminal::OrD(ref left, ref _right)
                    if node_state.n_evaluated == 0 =>
                {
                    self.push_evaluation_state(node_state.node, 1, 0);
                    self.push_evaluation_state(left, 0, 0);
                }
                Terminal::OrB(ref _left, ref _right) if node_state.n_evaluated == 2 => {
                    match self.stack.pop() {
                        Some(stack::Element::Dissatisfied) if node_state.n_satisfied == 0 => {
                            self.stack.push(stack::Element::Dissatisfied)
                        }
                        Some(_) => {
                            self.stack.push(stack::Element::Satisfied);
                        }
                        None => return Some(Err(Error::UnexpectedStackEnd)),
                    }
                }
                Terminal::OrC(ref _left, ref right) if node_state.n_evaluated == 1 => {
                    match self.stack.pop() {
                        Some(stack::Element::Satisfied) => (),
                        Some(stack::Element::Dissatisfied) => {
                            self.push_evaluation_state(right, 0, 0)
                        }
                        Some(stack::Element::Push(_v)) => {
                            return Some(Err(Error::UnexpectedStackElementPush))
                        }
                        None => return Some(Err(Error::UnexpectedStackEnd)),
                    }
                }
                Terminal::OrD(ref _left, ref right) if node_state.n_evaluated == 1 => {
                    match self.stack.pop() {
                        Some(stack::Element::Satisfied) => {
                            self.stack.push(stack::Element::Satisfied)
                        }
                        Some(stack::Element::Dissatisfied) => {
                            self.push_evaluation_state(right, 0, 0)
                        }
                        Some(stack::Element::Push(_v)) => {
                            return Some(Err(Error::UnexpectedStackElementPush))
                        }
                        None => return Some(Err(Error::UnexpectedStackEnd)),
                    }
                }
                Terminal::AndOr(_, ref left, ref right) | Terminal::OrI(ref left, ref right) => {
                    match self.stack.pop() {
                        Some(stack::Element::Satisfied) => self.push_evaluation_state(left, 0, 0),
                        Some(stack::Element::Dissatisfied) => {
                            self.push_evaluation_state(right, 0, 0)
                        }
                        Some(stack::Element::Push(_v)) => {
                            return Some(Err(Error::UnexpectedStackElementPush))
                        }
                        None => return Some(Err(Error::UnexpectedStackEnd)),
                    }
                }
                Terminal::Thresh(ref _k, ref subs) if node_state.n_evaluated == 0 => {
                    self.push_evaluation_state(node_state.node, 1, 0);
                    self.push_evaluation_state(&subs[0], 0, 0);
                }
                Terminal::Thresh(k, ref subs) if node_state.n_evaluated == subs.len() => {
                    match self.stack.pop() {
                        Some(stack::Element::Dissatisfied) if node_state.n_satisfied == k => {
                            self.stack.push(stack::Element::Satisfied)
                        }
                        Some(stack::Element::Satisfied) if node_state.n_satisfied == k - 1 => {
                            self.stack.push(stack::Element::Satisfied)
                        }
                        Some(stack::Element::Satisfied) | Some(stack::Element::Dissatisfied) => {
                            self.stack.push(stack::Element::Dissatisfied)
                        }
                        Some(stack::Element::Push(_v)) => {
                            return Some(Err(Error::UnexpectedStackElementPush))
                        }
                        None => return Some(Err(Error::UnexpectedStackEnd)),
                    }
                }
                Terminal::Thresh(ref _k, ref subs) if node_state.n_evaluated != 0 => {
                    match self.stack.pop() {
                        Some(stack::Element::Dissatisfied) => {
                            self.push_evaluation_state(
                                node_state.node,
                                node_state.n_evaluated + 1,
                                node_state.n_satisfied,
                            );
                            self.push_evaluation_state(&subs[node_state.n_evaluated], 0, 0);
                        }
                        Some(stack::Element::Satisfied) => {
                            self.push_evaluation_state(
                                node_state.node,
                                node_state.n_evaluated + 1,
                                node_state.n_satisfied + 1,
                            );
                            self.push_evaluation_state(&subs[node_state.n_evaluated], 0, 0);
                        }
                        Some(stack::Element::Push(_v)) => {
                            return Some(Err(Error::UnexpectedStackElementPush))
                        }
                        None => return Some(Err(Error::UnexpectedStackEnd)),
                    }
                }
                Terminal::MultiA(k, ref subs) => {
                    if node_state.n_evaluated == subs.len() {
                        if node_state.n_satisfied == k {
                            self.stack.push(stack::Element::Satisfied);
                        } else {
                            self.stack.push(stack::Element::Dissatisfied);
                        }
                    } else {
                        // evaluate each key with as a pk
                        // note that evaluate_pk will error on non-empty incorrect sigs
                        // push 1 on satisfied sigs and push 0 on empty sigs
                        match self
                            .stack
                            .evaluate_pk(&mut self.verify_sig, subs[node_state.n_evaluated])
                        {
                            Some(Ok(x)) => {
                                self.push_evaluation_state(
                                    node_state.node,
                                    node_state.n_evaluated + 1,
                                    node_state.n_satisfied + 1,
                                );
                                match self.stack.pop() {
                                    Some(..) => return Some(Ok(x)),
                                    None => return Some(Err(Error::UnexpectedStackEnd)),
                                }
                            }
                            None => {
                                self.push_evaluation_state(
                                    node_state.node,
                                    node_state.n_evaluated + 1,
                                    node_state.n_satisfied,
                                );
                                match self.stack.pop() {
                                    Some(..) => {} // not-satisfied, look for next key
                                    None => return Some(Err(Error::UnexpectedStackEnd)),
                                }
                            }
                            x => return x, //forward errors as is
                        }
                    }
                }
                Terminal::Multi(ref k, ref subs) if node_state.n_evaluated == 0 => {
                    let len = self.stack.len();
                    if len < k + 1 {
                        return Some(Err(Error::InsufficientSignaturesMultiSig));
                    } else {
                        //Non-sat case. If the first sig is empty, others k elements must
                        //be empty.
                        match self.stack.last() {
                            Some(&stack::Element::Dissatisfied) => {
                                //Remove the extra zero from multi-sig check
                                let sigs = self.stack.split_off(len - (k + 1));
                                let nonsat = sigs
                                    .iter()
                                    .map(|sig| *sig == stack::Element::Dissatisfied)
                                    .filter(|empty| *empty)
                                    .count();
                                if nonsat == *k + 1 {
                                    self.stack.push(stack::Element::Dissatisfied);
                                } else {
                                    return Some(Err(Error::MissingExtraZeroMultiSig));
                                }
                            }
                            None => return Some(Err(Error::UnexpectedStackEnd)),
                            _ => {
                                match self
                                    .stack
                                    .evaluate_multi(&mut self.verify_sig, &subs[subs.len() - 1])
                                {
                                    Some(Ok(x)) => {
                                        self.push_evaluation_state(
                                            node_state.node,
                                            node_state.n_evaluated + 1,
                                            node_state.n_satisfied + 1,
                                        );
                                        return Some(Ok(x));
                                    }
                                    None => self.push_evaluation_state(
                                        node_state.node,
                                        node_state.n_evaluated + 1,
                                        node_state.n_satisfied,
                                    ),
                                    x => return x, //forward errors as is
                                }
                            }
                        }
                    }
                }
                Terminal::Multi(k, ref subs) => {
                    if node_state.n_satisfied == k {
                        //multi-sig bug: Pop extra 0
                        if let Some(stack::Element::Dissatisfied) = self.stack.pop() {
                            self.stack.push(stack::Element::Satisfied);
                        } else {
                            return Some(Err(Error::MissingExtraZeroMultiSig));
                        }
                    } else if node_state.n_evaluated == subs.len() {
                        return Some(Err(Error::MultiSigEvaluationError));
                    } else {
                        match self.stack.evaluate_multi(
                            &mut self.verify_sig,
                            &subs[subs.len() - node_state.n_evaluated - 1],
                        ) {
                            Some(Ok(x)) => {
                                self.push_evaluation_state(
                                    node_state.node,
                                    node_state.n_evaluated + 1,
                                    node_state.n_satisfied + 1,
                                );
                                return Some(Ok(x));
                            }
                            None => self.push_evaluation_state(
                                node_state.node,
                                node_state.n_evaluated + 1,
                                node_state.n_satisfied,
                            ),
                            x => return x, //forward errors as is
                        }
                    }
                }
                //All other match patterns should not be reached in any valid
                //type checked Miniscript
                _ => return Some(Err(Error::CouldNotEvaluate)),
            };
        }

        //state empty implies that either the execution has terminated or we have a
        //Pk based descriptor or a Covenant descriptor
        if let Some(pk) = self.cov {
            // First verify the top of Miniscript.
            // At this point, the stack must contain 13 elements
            // pop the satisfied top and verify the covenant code.
            if self.stack.pop() != Some(stack::Element::Satisfied) {
                return Some(Err(Error::IncorrectCovenantWitness));
            }
            if self.stack.len() != 12 {
                return Some(Err(Error::UnexpectedStackEnd));
            }
            // safe to unwrap 12 times
            for i in 0..12 {
                if let Err(e) = self.stack[i].try_push() {
                    return Some(Err(e));
                }
            }
            let mut ser_sig = Vec::new();
            // 1.29 errors
            {
                let sighash_bytes = self.stack[1].as_push().expect("Push checked above");
                let sighash_u32 = util::slice_to_u32_le(sighash_bytes);
                let sighash_ty = EcdsaSigHashType::from_u32(sighash_u32);
                let sig_vec = self.stack[0].as_push().expect("Size checked above");
                ser_sig.extend(sig_vec);
                ser_sig.push(sighash_ty as u8);
            }

            if let Ok(sig) = verify_sersig(&mut self.verify_sig, pk, &ser_sig) {
                //Signature check successful, set cov to None to
                //terminate the next() function in the subsequent call
                self.cov = None;
                // Do the checkSigFromStackCheck
                let sighash_msg: Vec<u8> = self.stack.0[1..]
                    .iter()
                    .rev()
                    .flat_map(|x| Vec::from(x.as_push().expect("Push checked above")))
                    .collect();
                let mut eng = SigHash::engine();
                eng.input(&sighash_msg);
                let sighash_u256 = SigHash::from_engine(eng);
                let msg = elements::secp256k1_zkp::Message::from_slice(&sighash_u256[..]).unwrap();

                // Legacy Cov scripts only operate on Ecdsa key sig pairs
                let (ec_pk, ecdsa_sig) = match sig {
                    KeySigPair::Ecdsa(pk, sig) => (pk, sig.0),
                    KeySigPair::Schnorr(_, _) => {
                        unreachable!("Internal error: Legacy cov check in schnorr sigs")
                    }
                };
                // Creating a context is no-longer expensive
                let secp = secp256k1_zkp::Secp256k1::verification_only();
                if secp.verify_ecdsa(&msg, &ecdsa_sig, &ec_pk.inner).is_err() {
                    return Some(Err(Error::PkEvaluationError(PkEvalErrInner::from(*pk))));
                }
                self.stack.0.clear();
                self.stack.push(stack::Element::Satisfied);
                return Some(Ok(SatisfiedConstraint::PublicKey { key_sig: sig }));
            } else {
                return Some(Err(Error::PkEvaluationError(PkEvalErrInner::from(*pk))));
            }
        }
        if let Some(pk) = self.public_key {
            if let Some(stack::Element::Push(sig)) = self.stack.pop() {
                if let Ok(key_sig) = verify_sersig(&mut self.verify_sig, pk, sig) {
                    //Signature check successful, set public_key to None to
                    //terminate the next() function in the subsequent call
                    self.public_key = None;
                    self.stack.push(stack::Element::Satisfied);
                    Some(Ok(SatisfiedConstraint::PublicKey { key_sig }))
                } else {
                    Some(Err(Error::PkEvaluationError(PkEvalErrInner::from(*pk))))
                }
            } else {
                Some(Err(Error::UnexpectedStackEnd))
            }
        } else {
            //All the script has been executed.
            //Check that the stack must contain exactly 1 satisfied element
            if self.stack.pop() == Some(stack::Element::Satisfied) && self.stack.is_empty() {
                None
            } else {
                Some(Err(Error::ScriptSatisfactionError))
            }
        }
    }
}

/// Helper function to verify serialized signature
fn verify_sersig<'txin>(
    verify_sig: &mut Box<dyn FnMut(&KeySigPair) -> bool + 'txin>,
    pk: &BitcoinKey,
    sigser: &[u8],
) -> Result<KeySigPair, Error> {
    match pk {
        BitcoinKey::Fullkey(pk) => {
            let ecdsa_sig = elementssig_from_rawsig(sigser)?;
            let key_sig_pair = KeySigPair::Ecdsa(*pk, ecdsa_sig);
            if verify_sig(&key_sig_pair) {
                Ok(key_sig_pair)
            } else {
                Err(Error::InvalidEcdsaSignature(*pk))
            }
        }
        BitcoinKey::XOnlyPublicKey(x_only_pk) => {
            let schnorr_sig = elements::SchnorrSig::from_slice(sigser)?;
            let key_sig_pair = KeySigPair::Schnorr(*x_only_pk, schnorr_sig);
            if verify_sig(&key_sig_pair) {
                Ok(key_sig_pair)
            } else {
                Err(Error::InvalidSchnorrSignature(*x_only_pk))
            }
        }
    }
}

#[cfg(test)]
mod tests {

    use bitcoin;
<<<<<<< HEAD
    use bitcoin::hashes::{hash160, ripemd160, sha256, sha256d, Hash};
    use elements::secp256k1_zkp::{self, Secp256k1};
=======
    use bitcoin::hashes::{hash160, ripemd160, sha256, Hash};
    use bitcoin::secp256k1::{self, Secp256k1};
>>>>>>> e2e8e77b

    use super::inner::ToNoChecks;
    use super::*;
    use crate::miniscript::context::NoChecks;
    use crate::{ElementsSig, Miniscript, MiniscriptKey, NoExt, ToPublicKey};

    fn setup_keys_sigs(
        n: usize,
    ) -> (
        Vec<bitcoin::PublicKey>,
        Vec<Vec<u8>>,
        Vec<ElementsSig>,
        secp256k1_zkp::Message,
        Secp256k1<secp256k1_zkp::All>,
        Vec<bitcoin::XOnlyPublicKey>,
        Vec<elements::SchnorrSig>,
        Vec<Vec<u8>>,
    ) {
        let secp = secp256k1_zkp::Secp256k1::new();
        let msg = secp256k1_zkp::Message::from_slice(&b"Yoda: btc, I trust. HODL I must!"[..])
            .expect("32 bytes");
        let mut pks = vec![];
        let mut ecdsa_sigs = vec![];
        let mut der_sigs = vec![];
        let mut x_only_pks = vec![];
        let mut schnorr_sigs = vec![];
        let mut ser_schnorr_sigs = vec![];

        let mut sk = [0; 32];
        for i in 1..n + 1 {
            sk[0] = i as u8;
            sk[1] = (i >> 8) as u8;
            sk[2] = (i >> 16) as u8;

            let sk = secp256k1_zkp::SecretKey::from_slice(&sk[..]).expect("secret key");
            let pk = bitcoin::PublicKey {
                inner: secp256k1_zkp::PublicKey::from_secret_key(&secp, &sk),
                compressed: true,
            };
            let sig = secp.sign_ecdsa(&msg, &sk);
            ecdsa_sigs.push((sig, elements::EcdsaSigHashType::All));
            let mut sigser = sig.serialize_der().to_vec();
            sigser.push(0x01); // sighash_all
            pks.push(pk);
            der_sigs.push(sigser);

            let keypair = bitcoin::KeyPair::from_secret_key(&secp, sk);
            x_only_pks.push(bitcoin::XOnlyPublicKey::from_keypair(&keypair));
            let schnorr_sig = secp.sign_schnorr_with_aux_rand(&msg, &keypair, &[0u8; 32]);
            let schnorr_sig = elements::SchnorrSig {
                sig: schnorr_sig,
                hash_ty: elements::SchnorrSigHashType::Default,
            };
            ser_schnorr_sigs.push(schnorr_sig.to_vec());
            schnorr_sigs.push(schnorr_sig);
        }
        (
            pks,
            der_sigs,
            ecdsa_sigs,
            msg,
            secp,
            x_only_pks,
            schnorr_sigs,
            ser_schnorr_sigs,
        )
    }

    #[test]
    fn sat_constraints() {
        let (pks, der_sigs, ecdsa_sigs, sighash, secp, xpks, schnorr_sigs, ser_schnorr_sigs) =
            setup_keys_sigs(10);
        let secp_ref = &secp;
        let vfyfn_ = |pksig: &KeySigPair| match pksig {
            KeySigPair::Ecdsa(pk, ecdsa_sig) => secp_ref
                .verify_ecdsa(&sighash, &ecdsa_sig.0, &pk.inner)
                .is_ok(),
            KeySigPair::Schnorr(xpk, schnorr_sig) => secp_ref
                .verify_schnorr(&schnorr_sig.sig, &sighash, xpk)
                .is_ok(),
        };

        fn from_stack<'txin, 'elem>(
            verify_fn: Box<dyn FnMut(&KeySigPair) -> bool + 'elem>,
            stack: Stack<'txin>,
            ms: &'elem Miniscript<BitcoinKey, NoChecks, NoExt>,
        ) -> Iter<'elem, 'txin, NoExt> {
            Iter {
                verify_sig: verify_fn,
                public_key: None,
                state: vec![NodeEvaluationState {
                    node: &ms,
                    n_evaluated: 0,
                    n_satisfied: 0,
                }],
                stack: stack,
                age: 1002,
                lock_time: 1002,
                cov: None,
                has_errored: false,
                txenv: None,
            }
        }

        let pk = no_checks_ms(&format!("c:pk_k({})", pks[0]));
        let pkh = no_checks_ms(&format!("c:pk_h({})", pks[1]));
        //Time
        let after = no_checks_ms(&format!("after({})", 1000));
        let older = no_checks_ms(&format!("older({})", 1000));
        //Hashes
        let preimage = [0xab as u8; 32];
        let sha256_hash = sha256::Hash::hash(&preimage);
        let sha256 = no_checks_ms(&format!("sha256({})", sha256_hash));
        let hash256_hash = hash256::Hash::hash(&preimage);
        let hash256 = no_checks_ms(&format!("hash256({})", hash256_hash));
        let hash160_hash = hash160::Hash::hash(&preimage);
        let hash160 = no_checks_ms(&format!("hash160({})", hash160_hash));
        let ripemd160_hash = ripemd160::Hash::hash(&preimage);
        let ripemd160 = no_checks_ms(&format!("ripemd160({})", ripemd160_hash));

        let stack = Stack::from(vec![stack::Element::Push(&der_sigs[0])]);
        let vfyfn = vfyfn_.clone(); // sigh rust 1.29...
        let constraints = from_stack(Box::new(vfyfn), stack, &pk);
        let pk_satisfied: Result<Vec<SatisfiedConstraint<NoExt>>, Error> = constraints.collect();

        assert_eq!(
            pk_satisfied.unwrap(),
            vec![SatisfiedConstraint::PublicKey {
                key_sig: KeySigPair::Ecdsa(pks[0], ecdsa_sigs[0])
            }]
        );

        //Check Pk failure with wrong signature
        let stack = Stack::from(vec![stack::Element::Dissatisfied]);
        let vfyfn = vfyfn_.clone(); // sigh rust 1.29...
        let constraints = from_stack(Box::new(vfyfn), stack, &pk);

        let pk_err: Result<Vec<SatisfiedConstraint<NoExt>>, Error> = constraints.collect();
        assert!(pk_err.is_err());

        //Check Pkh
        let pk_bytes = pks[1].to_public_key().to_bytes();
        let stack = Stack::from(vec![
            stack::Element::Push(&der_sigs[1]),
            stack::Element::Push(&pk_bytes),
        ]);
        let vfyfn = vfyfn_.clone(); // sigh rust 1.29...
        let constraints = from_stack(Box::new(vfyfn), stack, &pkh);
        let pkh_satisfied: Result<Vec<SatisfiedConstraint<NoExt>>, Error> = constraints.collect();
        assert_eq!(
            pkh_satisfied.unwrap(),
            vec![SatisfiedConstraint::PublicKeyHash {
                keyhash: pks[1].to_pubkeyhash(),
                key_sig: KeySigPair::Ecdsa(pks[1], ecdsa_sigs[1])
            }]
        );

        //Check After
        let stack = Stack::from(vec![]);
        let vfyfn = vfyfn_.clone(); // sigh rust 1.29...
        let constraints = from_stack(Box::new(vfyfn), stack, &after);
        let after_satisfied: Result<Vec<SatisfiedConstraint<NoExt>>, Error> = constraints.collect();
        assert_eq!(
            after_satisfied.unwrap(),
            vec![SatisfiedConstraint::AbsoluteTimelock { time: 1000 }]
        );

        //Check Older
        let stack = Stack::from(vec![]);
        let vfyfn = vfyfn_.clone(); // sigh rust 1.29...
        let constraints = from_stack(Box::new(vfyfn), stack, &older);
        let older_satisfied: Result<Vec<SatisfiedConstraint<NoExt>>, Error> = constraints.collect();
        assert_eq!(
            older_satisfied.unwrap(),
            vec![SatisfiedConstraint::RelativeTimelock { time: 1000 }]
        );

        //Check Sha256
        let stack = Stack::from(vec![stack::Element::Push(&preimage)]);
        let vfyfn = vfyfn_.clone(); // sigh rust 1.29...
        let constraints = from_stack(Box::new(vfyfn), stack, &sha256);
        let sah256_satisfied: Result<Vec<SatisfiedConstraint<NoExt>>, Error> =
            constraints.collect();
        assert_eq!(
            sah256_satisfied.unwrap(),
            vec![SatisfiedConstraint::HashLock {
                hash: HashLockType::Sha256(sha256_hash),
                preimage: preimage,
            }]
        );

        //Check Shad256
        let stack = Stack::from(vec![stack::Element::Push(&preimage)]);
        let vfyfn = vfyfn_.clone(); // sigh rust 1.29...
        let constraints = from_stack(Box::new(vfyfn), stack, &hash256);
        let sha256d_satisfied: Result<Vec<SatisfiedConstraint<NoExt>>, Error> =
            constraints.collect();
        assert_eq!(
            sha256d_satisfied.unwrap(),
            vec![SatisfiedConstraint::HashLock {
                hash: HashLockType::Hash256(hash256_hash),
                preimage: preimage,
            }]
        );

        //Check hash160
        let stack = Stack::from(vec![stack::Element::Push(&preimage)]);
        let vfyfn = vfyfn_.clone(); // sigh rust 1.29...
        let constraints = from_stack(Box::new(vfyfn), stack, &hash160);
        let hash160_satisfied: Result<Vec<SatisfiedConstraint<NoExt>>, Error> =
            constraints.collect();
        assert_eq!(
            hash160_satisfied.unwrap(),
            vec![SatisfiedConstraint::HashLock {
                hash: HashLockType::Hash160(hash160_hash),
                preimage: preimage,
            }]
        );

        //Check ripemd160
        let stack = Stack::from(vec![stack::Element::Push(&preimage)]);
        let vfyfn = vfyfn_.clone(); // sigh rust 1.29...
        let constraints = from_stack(Box::new(vfyfn), stack, &ripemd160);
        let ripemd160_satisfied: Result<Vec<SatisfiedConstraint<NoExt>>, Error> =
            constraints.collect();

        assert_eq!(
            ripemd160_satisfied.unwrap(),
            vec![SatisfiedConstraint::HashLock {
                hash: HashLockType::Ripemd160(ripemd160_hash),
                preimage: preimage
            }]
        );

        //Check AndV
        let pk_bytes = pks[1].to_public_key().to_bytes();
        let stack = Stack::from(vec![
            stack::Element::Push(&der_sigs[1]),
            stack::Element::Push(&pk_bytes),
            stack::Element::Push(&der_sigs[0]),
        ]);
        let elem = no_checks_ms(&format!("and_v(vc:pk_k({}),c:pk_h({}))", pks[0], pks[1]));
        let vfyfn = vfyfn_.clone(); // sigh rust 1.29...
        let constraints = from_stack(Box::new(vfyfn), stack, &elem);

        let and_v_satisfied: Result<Vec<SatisfiedConstraint<NoExt>>, Error> = constraints.collect();
        assert_eq!(
            and_v_satisfied.unwrap(),
            vec![
                SatisfiedConstraint::PublicKey {
                    key_sig: KeySigPair::Ecdsa(pks[0], ecdsa_sigs[0])
                },
                SatisfiedConstraint::PublicKeyHash {
                    keyhash: pks[1].to_pubkeyhash(),
                    key_sig: KeySigPair::Ecdsa(pks[1], ecdsa_sigs[1])
                }
            ]
        );

        //Check AndB
        let stack = Stack::from(vec![
            stack::Element::Push(&preimage),
            stack::Element::Push(&der_sigs[0]),
        ]);
        let elem = no_checks_ms(&format!(
            "and_b(c:pk_k({}),sjtv:sha256({}))",
            pks[0], sha256_hash
        ));
        let vfyfn = vfyfn_.clone(); // sigh rust 1.29...
        let constraints = from_stack(Box::new(vfyfn), stack, &elem);

        let and_b_satisfied: Result<Vec<SatisfiedConstraint<NoExt>>, Error> = constraints.collect();
        assert_eq!(
            and_b_satisfied.unwrap(),
            vec![
                SatisfiedConstraint::PublicKey {
                    key_sig: KeySigPair::Ecdsa(pks[0], ecdsa_sigs[0])
                },
                SatisfiedConstraint::HashLock {
                    hash: HashLockType::Sha256(sha256_hash),
                    preimage: preimage,
                }
            ]
        );

        //Check AndOr
        let stack = Stack::from(vec![
            stack::Element::Push(&preimage),
            stack::Element::Push(&der_sigs[0]),
        ]);
        let elem = no_checks_ms(&format!(
            "andor(c:pk_k({}),jtv:sha256({}),c:pk_h({}))",
            pks[0], sha256_hash, pks[1],
        ));
        let vfyfn = vfyfn_.clone(); // sigh rust 1.29...
        let constraints = from_stack(Box::new(vfyfn), stack, &elem);

        let and_or_satisfied: Result<Vec<SatisfiedConstraint<NoExt>>, Error> =
            constraints.collect();
        assert_eq!(
            and_or_satisfied.unwrap(),
            vec![
                SatisfiedConstraint::PublicKey {
                    key_sig: KeySigPair::Ecdsa(pks[0], ecdsa_sigs[0])
                },
                SatisfiedConstraint::HashLock {
                    hash: HashLockType::Sha256(sha256_hash),
                    preimage: preimage,
                }
            ]
        );

        //AndOr second satisfaction path
        let pk_bytes = pks[1].to_public_key().to_bytes();
        let stack = Stack::from(vec![
            stack::Element::Push(&der_sigs[1]),
            stack::Element::Push(&pk_bytes),
            stack::Element::Dissatisfied,
        ]);
        let vfyfn = vfyfn_.clone(); // sigh rust 1.29...
        let constraints = from_stack(Box::new(vfyfn), stack, &elem);

        let and_or_satisfied: Result<Vec<SatisfiedConstraint<NoExt>>, Error> =
            constraints.collect();
        assert_eq!(
            and_or_satisfied.unwrap(),
            vec![SatisfiedConstraint::PublicKeyHash {
                keyhash: pks[1].to_pubkeyhash(),
                key_sig: KeySigPair::Ecdsa(pks[1], ecdsa_sigs[1])
            }]
        );

        //Check OrB
        let stack = Stack::from(vec![
            stack::Element::Push(&preimage),
            stack::Element::Dissatisfied,
        ]);
        let elem = no_checks_ms(&format!(
            "or_b(c:pk_k({}),sjtv:sha256({}))",
            pks[0], sha256_hash
        ));
        let vfyfn = vfyfn_.clone(); // sigh rust 1.29...
        let constraints = from_stack(Box::new(vfyfn), stack, &elem);

        let or_b_satisfied: Result<Vec<SatisfiedConstraint<NoExt>>, Error> = constraints.collect();
        assert_eq!(
            or_b_satisfied.unwrap(),
            vec![SatisfiedConstraint::HashLock {
                hash: HashLockType::Sha256(sha256_hash),
                preimage: preimage,
            }]
        );

        //Check OrD
        let stack = Stack::from(vec![stack::Element::Push(&der_sigs[0])]);
        let elem = no_checks_ms(&format!(
            "or_d(c:pk_k({}),jtv:sha256({}))",
            pks[0], sha256_hash
        ));
        let vfyfn = vfyfn_.clone(); // sigh rust 1.29...
        let constraints = from_stack(Box::new(vfyfn), stack, &elem);

        let or_d_satisfied: Result<Vec<SatisfiedConstraint<NoExt>>, Error> = constraints.collect();
        assert_eq!(
            or_d_satisfied.unwrap(),
            vec![SatisfiedConstraint::PublicKey {
                key_sig: KeySigPair::Ecdsa(pks[0], ecdsa_sigs[0])
            }]
        );

        //Check OrC
        let stack = Stack::from(vec![
            stack::Element::Push(&der_sigs[0]),
            stack::Element::Dissatisfied,
        ]);
        let elem = no_checks_ms(&format!(
            "t:or_c(jtv:sha256({}),vc:pk_k({}))",
            sha256_hash, pks[0]
        ));
        let vfyfn = vfyfn_.clone(); // sigh rust 1.29...
        let constraints = from_stack(Box::new(vfyfn), stack, &elem);

        let or_c_satisfied: Result<Vec<SatisfiedConstraint<NoExt>>, Error> = constraints.collect();
        assert_eq!(
            or_c_satisfied.unwrap(),
            vec![SatisfiedConstraint::PublicKey {
                key_sig: KeySigPair::Ecdsa(pks[0], ecdsa_sigs[0])
            }]
        );

        //Check OrI
        let stack = Stack::from(vec![
            stack::Element::Push(&der_sigs[0]),
            stack::Element::Dissatisfied,
        ]);
        let elem = no_checks_ms(&format!(
            "or_i(jtv:sha256({}),c:pk_k({}))",
            sha256_hash, pks[0]
        ));
        let vfyfn = vfyfn_.clone(); // sigh rust 1.29...
        let constraints = from_stack(Box::new(vfyfn), stack, &elem);

        let or_i_satisfied: Result<Vec<SatisfiedConstraint<NoExt>>, Error> = constraints.collect();
        assert_eq!(
            or_i_satisfied.unwrap(),
            vec![SatisfiedConstraint::PublicKey {
                key_sig: KeySigPair::Ecdsa(pks[0], ecdsa_sigs[0])
            }]
        );

        //Check Thres
        let stack = Stack::from(vec![
            stack::Element::Push(&der_sigs[0]),
            stack::Element::Push(&der_sigs[1]),
            stack::Element::Push(&der_sigs[2]),
            stack::Element::Dissatisfied,
            stack::Element::Dissatisfied,
        ]);
        let elem = no_checks_ms(&format!(
            "thresh(3,c:pk_k({}),sc:pk_k({}),sc:pk_k({}),sc:pk_k({}),sc:pk_k({}))",
            pks[4], pks[3], pks[2], pks[1], pks[0],
        ));
        let vfyfn = vfyfn_.clone(); // sigh rust 1.29...
        let constraints = from_stack(Box::new(vfyfn), stack, &elem);

        let thresh_satisfied: Result<Vec<SatisfiedConstraint<NoExt>>, Error> =
            constraints.collect();
        assert_eq!(
            thresh_satisfied.unwrap(),
            vec![
                SatisfiedConstraint::PublicKey {
                    key_sig: KeySigPair::Ecdsa(pks[2], ecdsa_sigs[2])
                },
                SatisfiedConstraint::PublicKey {
                    key_sig: KeySigPair::Ecdsa(pks[1], ecdsa_sigs[1])
                },
                SatisfiedConstraint::PublicKey {
                    key_sig: KeySigPair::Ecdsa(pks[0], ecdsa_sigs[0])
                }
            ]
        );

        // Check multi
        let stack = Stack::from(vec![
            stack::Element::Dissatisfied,
            stack::Element::Push(&der_sigs[2]),
            stack::Element::Push(&der_sigs[1]),
            stack::Element::Push(&der_sigs[0]),
        ]);
        let elem = no_checks_ms(&format!(
            "multi(3,{},{},{},{},{})",
            pks[4], pks[3], pks[2], pks[1], pks[0],
        ));
        let vfyfn = vfyfn_.clone(); // sigh rust 1.29...
        let constraints = from_stack(Box::new(vfyfn), stack, &elem);

        let multi_satisfied: Result<Vec<SatisfiedConstraint<NoExt>>, Error> = constraints.collect();
        assert_eq!(
            multi_satisfied.unwrap(),
            vec![
                SatisfiedConstraint::PublicKey {
                    key_sig: KeySigPair::Ecdsa(pks[0], ecdsa_sigs[0])
                },
                SatisfiedConstraint::PublicKey {
                    key_sig: KeySigPair::Ecdsa(pks[1], ecdsa_sigs[1])
                },
                SatisfiedConstraint::PublicKey {
                    key_sig: KeySigPair::Ecdsa(pks[2], ecdsa_sigs[2])
                },
            ]
        );

        // Error multi: Invalid order of sigs
        let stack = Stack::from(vec![
            stack::Element::Dissatisfied,
            stack::Element::Push(&der_sigs[0]),
            stack::Element::Push(&der_sigs[2]),
            stack::Element::Push(&der_sigs[1]),
        ]);
        let elem = no_checks_ms(&format!(
            "multi(3,{},{},{},{},{})",
            pks[4], pks[3], pks[2], pks[1], pks[0],
        ));
        let vfyfn = vfyfn_.clone(); // sigh rust 1.29...
        let constraints = from_stack(Box::new(vfyfn), stack, &elem);

        let multi_error: Result<Vec<SatisfiedConstraint<NoExt>>, Error> = constraints.collect();
        assert!(multi_error.is_err());

        // multi_a tests
        let stack = Stack::from(vec![
            stack::Element::Dissatisfied,
            stack::Element::Dissatisfied,
            stack::Element::Push(&ser_schnorr_sigs[2]),
            stack::Element::Push(&ser_schnorr_sigs[1]),
            stack::Element::Push(&ser_schnorr_sigs[0]),
        ]);

        let elem = x_only_no_checks_ms(&format!(
            "multi_a(3,{},{},{},{},{})",
            xpks[0], xpks[1], xpks[2], xpks[3], xpks[4],
        ));
        let vfyfn = vfyfn_.clone(); // sigh rust 1.29...
        let constraints = from_stack(Box::new(vfyfn), stack, &elem);

        let multi_a_satisfied: Result<Vec<SatisfiedConstraint<NoExt>>, Error> =
            constraints.collect();
        assert_eq!(
            multi_a_satisfied.unwrap(),
            vec![
                SatisfiedConstraint::PublicKey {
                    key_sig: KeySigPair::Schnorr(xpks[0], schnorr_sigs[0])
                },
                SatisfiedConstraint::PublicKey {
                    key_sig: KeySigPair::Schnorr(xpks[1], schnorr_sigs[1])
                },
                SatisfiedConstraint::PublicKey {
                    key_sig: KeySigPair::Schnorr(xpks[2], schnorr_sigs[2])
                },
            ]
        );

        // multi_a tests: wrong order of sigs
        let stack = Stack::from(vec![
            stack::Element::Dissatisfied,
            stack::Element::Push(&ser_schnorr_sigs[2]),
            stack::Element::Push(&ser_schnorr_sigs[1]),
            stack::Element::Push(&ser_schnorr_sigs[0]),
            stack::Element::Dissatisfied,
        ]);

        let elem = x_only_no_checks_ms(&format!(
            "multi_a(3,{},{},{},{},{})",
            xpks[0], xpks[1], xpks[2], xpks[3], xpks[4],
        ));
        let vfyfn = vfyfn_.clone(); // sigh rust 1.29...
        let constraints = from_stack(Box::new(vfyfn), stack.clone(), &elem);

        let multi_a_error: Result<Vec<SatisfiedConstraint<NoExt>>, Error> = constraints.collect();
        assert!(multi_a_error.is_err());

        // multi_a wrong thresh: k = 2, but three sigs
        let elem = x_only_no_checks_ms(&format!(
            "multi_a(2,{},{},{},{},{})",
            xpks[0], xpks[1], xpks[2], xpks[3], xpks[4],
        ));
        let vfyfn = vfyfn_.clone(); // sigh rust 1.29...
        let constraints = from_stack(Box::new(vfyfn), stack.clone(), &elem);

        let multi_a_error: Result<Vec<SatisfiedConstraint<NoExt>>, Error> = constraints.collect();
        assert!(multi_a_error.is_err());

        // multi_a correct thresh, but small stack
        let elem = x_only_no_checks_ms(&format!(
            "multi_a(3,{},{},{},{},{},{})",
            xpks[0], xpks[1], xpks[2], xpks[3], xpks[4], xpks[5]
        ));
        let vfyfn = vfyfn_.clone(); // sigh rust 1.29...
        let constraints = from_stack(Box::new(vfyfn), stack, &elem);

        let multi_a_error: Result<Vec<SatisfiedConstraint<NoExt>>, Error> = constraints.collect();
        assert!(multi_a_error.is_err());
    }

    // By design there is no support for parse a miniscript with BitcoinKey
    // because it does not implement FromStr
    fn no_checks_ms(ms: &str) -> Miniscript<BitcoinKey, NoChecks> {
        let elem: Miniscript<bitcoin::PublicKey, NoChecks> =
            Miniscript::from_str_insane(ms).unwrap();
        elem.to_no_checks_ms()
    }

    fn x_only_no_checks_ms(ms: &str) -> Miniscript<BitcoinKey, NoChecks> {
        let elem: Miniscript<bitcoin::XOnlyPublicKey, NoChecks> =
            Miniscript::from_str_insane(ms).unwrap();
        elem.to_no_checks_ms()
    }
}<|MERGE_RESOLUTION|>--- conflicted
+++ resolved
@@ -22,26 +22,14 @@
 use std::fmt;
 use std::str::FromStr;
 
-<<<<<<< HEAD
 use bitcoin;
-use elements::hashes::{hash160, ripemd160, sha256, sha256d, Hash, HashEngine};
+use elements::hashes::{hash160, ripemd160, sha256, Hash, HashEngine};
 use elements::{self, secp256k1_zkp, sighash, EcdsaSigHashType, SigHash};
-=======
-use bitcoin::blockdata::witness::Witness;
-use bitcoin::hashes::{hash160, ripemd160, sha256};
-use bitcoin::util::{sighash, taproot};
-use bitcoin::{self, secp256k1, TxOut};
->>>>>>> e2e8e77b
 
 use crate::extensions::{CovExtArgs, ParseableExt, TxEnv};
 use crate::miniscript::context::NoChecks;
 use crate::miniscript::ScriptContext;
-<<<<<<< HEAD
-use crate::{util, Descriptor, ElementsSig, Miniscript, Terminal, ToPublicKey};
-=======
-use crate::prelude::*;
-use crate::{hash256, Descriptor, Miniscript, Terminal, ToPublicKey};
->>>>>>> e2e8e77b
+use crate::{hash256, util, Descriptor, ElementsSig, Miniscript, Terminal, ToPublicKey};
 
 mod error;
 mod inner;
@@ -124,11 +112,15 @@
         }
     }
 
-    fn hash_to_hash160(hash: &<Self as MiniscriptKey>::Hash) -> hash160::Hash {
+    fn hash_to_hash160(hash: &<Self as MiniscriptKey>::RawPkHash) -> hash160::Hash {
         hash.hash160()
     }
 
     fn to_sha256(hash: &<Self as MiniscriptKey>::Sha256) -> sha256::Hash {
+        *hash
+    }
+
+    fn to_hash256(hash: &<Self as MiniscriptKey>::Hash256) -> hash256::Hash {
         *hash
     }
 }
@@ -1231,13 +1223,8 @@
 mod tests {
 
     use bitcoin;
-<<<<<<< HEAD
-    use bitcoin::hashes::{hash160, ripemd160, sha256, sha256d, Hash};
+    use bitcoin::hashes::{hash160, ripemd160, sha256, Hash};
     use elements::secp256k1_zkp::{self, Secp256k1};
-=======
-    use bitcoin::hashes::{hash160, ripemd160, sha256, Hash};
-    use bitcoin::secp256k1::{self, Secp256k1};
->>>>>>> e2e8e77b
 
     use super::inner::ToNoChecks;
     use super::*;
