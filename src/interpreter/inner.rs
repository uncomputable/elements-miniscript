// Miniscript
// Written in 2019 by
//     Sanket Kanjular and Andrew Poelstra
//
// To the extent possible under law, the author(s) have dedicated all
// copyright and related and neighboring rights to this software to
// the public domain worldwide. This software is distributed without
// any warranty.
//
// You should have received a copy of the CC0 Public Domain Dedication
// along with this software.
// If not, see <http://creativecommons.org/publicdomain/zero/1.0/>.
//

use bitcoin;
use bitcoin::util::taproot::TAPROOT_ANNEX_PREFIX;
use elements::hashes::{hash160, sha256, Hash};
use elements::schnorr::TapTweak;
use elements::taproot::ControlBlock;
use elements::{self, script};

use super::{stack, BitcoinKey, Error, Stack};
use crate::descriptor::{CovOperations, LegacyCSFSCov};
use crate::extensions::ParseableExt;
use crate::miniscript::context::{NoChecks, ScriptContext, SigType};
use crate::util::is_v1_p2tr;
use crate::{
    BareCtx, ExtParams, Extension, Legacy, Miniscript, Segwitv0, Tap, ToPublicKey, Translator,
};

/// Attempts to parse a slice as a Bitcoin public key, checking compressedness
/// if asked to, but otherwise dropping it
fn pk_from_slice(slice: &[u8], require_compressed: bool) -> Result<bitcoin::PublicKey, Error> {
    if let Ok(pk) = bitcoin::PublicKey::from_slice(slice) {
        if require_compressed && !pk.compressed {
            Err(Error::UncompressedPubkey)
        } else {
            Ok(pk)
        }
    } else {
        Err(Error::PubkeyParseError)
    }
}

fn pk_from_stack_elem(
    elem: &stack::Element<'_>,
    require_compressed: bool,
) -> Result<bitcoin::PublicKey, Error> {
    let slice = if let stack::Element::Push(slice) = *elem {
        slice
    } else {
        return Err(Error::PubkeyParseError);
    };
    pk_from_slice(slice, require_compressed)
}

// Parse the script with appropriate context to check for context errors like
// correct usage of x-only keys or multi_a
fn script_from_stack_elem<Ctx: ScriptContext, Ext: ParseableExt>(
    elem: &stack::Element,
) -> Result<Miniscript<Ctx::Key, Ctx, Ext>, Error> {
    match *elem {
        stack::Element::Push(sl) => Miniscript::parse_with_ext(
            &elements::Script::from(sl.to_owned()),
            &ExtParams::allow_all(),
        )
        .map_err(Error::from),
        stack::Element::Satisfied => {
            Miniscript::from_ast(crate::Terminal::True).map_err(Error::from)
        }
        stack::Element::Dissatisfied => {
            Miniscript::from_ast(crate::Terminal::False).map_err(Error::from)
        }
    }
}

// Try to parse covenant components from witness script
// stack element
fn cov_components_from_stackelem<Ext>(
    elem: &stack::Element<'_>,
) -> Option<(
    super::BitcoinKey,
    Miniscript<super::BitcoinKey, NoChecks, Ext>,
)>
where
    Ext: ParseableExt,
{
    let (pk, ms) = match *elem {
        stack::Element::Push(sl) => LegacyCSFSCov::<bitcoin::PublicKey, Ext>::parse_cov_components(
            &elements::Script::from(sl.to_owned()),
        )
        .ok()?,
        _ => return None,
    };
    Some((super::BitcoinKey::Fullkey(pk), ms.to_no_checks_ms()))
}

/// Helper type to indicate the origin of the bare pubkey that the interpereter uses
#[derive(Copy, Clone, PartialEq, Eq, Debug)]
pub enum PubkeyType {
    Pk,
    Pkh,
    Wpkh,
    ShWpkh,
    Tr, // Key Spend
}

/// Helper type to indicate the origin of the bare miniscript that the interpereter uses
#[derive(Copy, Clone, PartialEq, Eq, Debug)]
pub enum ScriptType {
    Bare,
    Sh,
    Wsh,
    ShWsh,
    Tr, // Script Spend
}

/// Structure representing a script under evaluation as a Miniscript
#[derive(Clone, PartialEq, Eq, Debug)]
pub enum Inner<Ext: Extension> {
    /// The script being evaluated is a simple public key check (pay-to-pk,
    /// pay-to-pkhash or pay-to-witness-pkhash)
    // Technically, this allows representing a (XonlyKey, Sh) output but we make sure
    // that only appropriate outputs are created
    PublicKey(super::BitcoinKey, PubkeyType),
    /// The script being evaluated is an actual script
    Script(Miniscript<super::BitcoinKey, NoChecks, Ext>, ScriptType),
    /// The Covenant Miniscript
    /// Only Witnessv0 scripts are supported for now
    CovScript(
        super::BitcoinKey,
        Miniscript<super::BitcoinKey, NoChecks, Ext>,
        // Add scriptType when we support additional things here
        // ScriptType,
    ),
    // todo: add extensions support as explicit enum
}

// The `Script` returned by this method is always generated/cloned ... when
// rust-bitcoin is updated to use a copy-on-write internal representation we
// should revisit this and return references to the actual txdata wherever
// possible
/// Parses an `Inner` and appropriate `Stack` from completed transaction data,
/// as well as the script that should be used as a scriptCode in a sighash
/// Tr outputs don't have script code and return None.
<<<<<<< HEAD
pub fn from_txdata<'txin, Ext: ParseableExt>(
    spk: &elements::Script,
    script_sig: &'txin elements::Script,
    witness: &'txin [Vec<u8>],
) -> Result<(Inner<Ext>, Stack<'txin>, Option<elements::Script>), Error> {
    let mut ssig_stack: Stack<'_> = script_sig
=======
#[allow(clippy::collapsible_else_if)]
pub(super) fn from_txdata<'txin>(
    spk: &bitcoin::Script,
    script_sig: &'txin bitcoin::Script,
    witness: &'txin Witness,
) -> Result<(Inner, Stack<'txin>, Option<bitcoin::Script>), Error> {
    let mut ssig_stack: Stack = script_sig
>>>>>>> b0cd8c14
        .instructions_minimal()
        .map(stack::Element::from_instruction)
        .collect::<Result<Vec<stack::Element<'_>>, Error>>()?
        .into();
    let mut wit_stack: Stack<'_> = witness
        .iter()
        .map(stack::Element::from)
        .collect::<Vec<stack::Element<'_>>>()
        .into();

    // ** pay to pubkey **
    if spk.is_p2pk() {
        if !wit_stack.is_empty() {
            Err(Error::NonEmptyWitness)
        } else {
            Ok((
                Inner::PublicKey(
                    pk_from_slice(&spk[1..spk.len() - 1], false)?.into(),
                    PubkeyType::Pk,
                ),
                ssig_stack,
                Some(spk.clone()),
            ))
        }
    // ** pay to pubkeyhash **
    } else if spk.is_p2pkh() {
        if !wit_stack.is_empty() {
            Err(Error::NonEmptyWitness)
        } else {
            match ssig_stack.pop() {
                Some(elem) => {
                    let pk = pk_from_stack_elem(&elem, false)?;
                    if *spk == elements::Script::new_p2pkh(&pk.to_pubkeyhash(SigType::Ecdsa).into())
                    {
                        Ok((
                            Inner::PublicKey(pk.into(), PubkeyType::Pkh),
                            ssig_stack,
                            Some(spk.clone()),
                        ))
                    } else {
                        Err(Error::IncorrectPubkeyHash)
                    }
                }
                None => Err(Error::UnexpectedStackEnd),
            }
        }
    // ** pay to witness pubkeyhash **
    } else if spk.is_v0_p2wpkh() {
        if !ssig_stack.is_empty() {
            Err(Error::NonEmptyScriptSig)
        } else {
            match wit_stack.pop() {
                Some(elem) => {
                    let pk = pk_from_stack_elem(&elem, true)?;
                    let hash160 = pk.to_pubkeyhash(SigType::Ecdsa);
                    if *spk == elements::Script::new_v0_wpkh(&hash160.into()) {
                        Ok((
                            Inner::PublicKey(pk.into(), PubkeyType::Wpkh),
                            wit_stack,
                            Some(elements::Script::new_p2pkh(&hash160.into())), // bip143, why..
                        ))
                    } else {
                        Err(Error::IncorrectWPubkeyHash)
                    }
                }
                None => Err(Error::UnexpectedStackEnd),
            }
        }
    // ** pay to witness scripthash **
    } else if spk.is_v0_p2wsh() {
        if !ssig_stack.is_empty() {
            Err(Error::NonEmptyScriptSig)
        } else {
            match wit_stack.pop() {
                Some(elem) => {
                    if let Some((pk, ms)) = cov_components_from_stackelem(&elem) {
                        let script_code =
                            script::Builder::new().post_codesep_script().into_script();
                        return Ok((Inner::CovScript(pk, ms), wit_stack, Some(script_code)));
                    }
                    let miniscript = script_from_stack_elem::<Segwitv0, Ext>(&elem)?;
                    let script = miniscript.encode();
                    let miniscript =
                        <Miniscript<_, _, _> as ToNoChecks<_>>::to_no_checks_ms(&miniscript);
                    let scripthash = sha256::Hash::hash(&script[..]);
                    if *spk == elements::Script::new_v0_wsh(&scripthash.into()) {
                        Ok((
                            Inner::Script(miniscript, ScriptType::Wsh),
                            wit_stack,
                            Some(script),
                        ))
                    } else {
                        Err(Error::IncorrectWScriptHash)
                    }
                }
                None => Err(Error::UnexpectedStackEnd),
            }
        }
    // ** pay to taproot **//
    } else if is_v1_p2tr(&spk) {
        if !ssig_stack.is_empty() {
            Err(Error::NonEmptyScriptSig)
        } else {
            let output_key = bitcoin::XOnlyPublicKey::from_slice(&spk[2..])
                .map_err(|_| Error::XOnlyPublicKeyParseError)?;
            let has_annex = wit_stack
                .last()
                .and_then(|x| x.as_push().ok())
                .map(|x| !x.is_empty() && x[0] == TAPROOT_ANNEX_PREFIX)
                .unwrap_or(false);
            let has_annex = has_annex && (wit_stack.len() >= 2);
            if has_annex {
                // Annex is non-standard, bitcoin consensus rules ignore it.
                // Our sighash structure and signature verification
                // does not support annex, return error
                return Err(Error::TapAnnexUnsupported);
            }
            match wit_stack.len() {
                0 => Err(Error::UnexpectedStackEnd),
                1 => Ok((
                    Inner::PublicKey(output_key.into(), PubkeyType::Tr),
                    wit_stack,
                    None, // Tr key spend script code None
                )),
                _ => {
                    // Script spend
                    let ctrl_blk = wit_stack.pop().ok_or(Error::UnexpectedStackEnd)?;
                    let ctrl_blk = ctrl_blk.as_push()?;
                    let tap_script = wit_stack.pop().ok_or(Error::UnexpectedStackEnd)?;
                    let ctrl_blk =
                        ControlBlock::from_slice(ctrl_blk).map_err(Error::ControlBlockParse)?;
                    let tap_script = script_from_stack_elem::<Tap, Ext>(&tap_script)?;
                    let ms = tap_script.to_no_checks_ms();
                    // Creating new contexts is cheap
                    let secp = bitcoin::secp256k1::Secp256k1::verification_only();
                    let tap_script = tap_script.encode();
                    // Should not really need to call dangerous assumed tweaked here.
                    // Should be fixed after RC
                    // This is fixed in rust-bitcoin. Should also be fixed in rust-elements
                    if ctrl_blk.verify_taproot_commitment(
                        &secp,
                        &output_key.dangerous_assume_tweaked(),
                        &tap_script,
                    ) {
                        Ok((
                            Inner::Script(ms, ScriptType::Tr),
                            wit_stack,
                            // Tapscript is returned as a "scriptcode". This is a hack, but avoids adding yet
                            // another enum just for taproot, and this function is not a publicly exposed API,
                            // so it's easy enough to keep track of all uses.
                            //
                            // In particular, this return value will be put into the `script_code` member of
                            // the `Interpreter` script; the iterpreter logic does the right thing with it.
                            Some(tap_script),
                        ))
                    } else {
                        Err(Error::ControlBlockVerificationError)
                    }
                }
            }
        }
    // ** pay to scripthash **
    } else if spk.is_p2sh() {
        match ssig_stack.pop() {
            Some(elem) => {
                if let stack::Element::Push(slice) = elem {
                    let scripthash = hash160::Hash::hash(slice);
                    if *spk != elements::Script::new_p2sh(&scripthash.into()) {
                        return Err(Error::IncorrectScriptHash);
                    }
                    // ** p2sh-wrapped wpkh **
                    if slice.len() == 22 && slice[0] == 0 && slice[1] == 20 {
                        return match wit_stack.pop() {
                            Some(elem) => {
                                if !ssig_stack.is_empty() {
                                    Err(Error::NonEmptyScriptSig)
                                } else {
                                    let pk = pk_from_stack_elem(&elem, true)?;
                                    let hash160 = pk.to_pubkeyhash(SigType::Ecdsa);
                                    if slice == &elements::Script::new_v0_wpkh(&hash160.into())[..]
                                    {
                                        Ok((
                                            Inner::PublicKey(pk.into(), PubkeyType::ShWpkh),
                                            wit_stack,
                                            Some(elements::Script::new_p2pkh(&hash160.into())), // bip143, why..
                                        ))
                                    } else {
                                        Err(Error::IncorrectWScriptHash)
                                    }
                                }
                            }
                            None => Err(Error::UnexpectedStackEnd),
                        };
                    // ** p2sh-wrapped wsh **
                    } else if slice.len() == 34 && slice[0] == 0 && slice[1] == 32 {
                        return match wit_stack.pop() {
                            Some(elem) => {
                                if !ssig_stack.is_empty() {
                                    Err(Error::NonEmptyScriptSig)
                                } else {
                                    // parse wsh with Segwitv0 context
                                    let miniscript =
                                        script_from_stack_elem::<Segwitv0, Ext>(&elem)?;
                                    let script = miniscript.encode();
                                    let miniscript = miniscript.to_no_checks_ms();
                                    let scripthash = sha256::Hash::hash(&script[..]);
                                    if slice
                                        == &elements::Script::new_v0_wsh(&scripthash.into())[..]
                                    {
                                        Ok((
                                            Inner::Script(miniscript, ScriptType::ShWsh),
                                            wit_stack,
                                            Some(script),
                                        ))
                                    } else {
                                        Err(Error::IncorrectWScriptHash)
                                    }
                                }
                            }
                            None => Err(Error::UnexpectedStackEnd),
                        };
                    }
                }
                // normal p2sh parsed in Legacy context
                let miniscript = script_from_stack_elem::<Legacy, Ext>(&elem)?;
                let script = miniscript.encode();
                let miniscript = miniscript.to_no_checks_ms();
                if wit_stack.is_empty() {
                    let scripthash = hash160::Hash::hash(&script[..]);
                    if *spk == elements::Script::new_p2sh(&scripthash.into()) {
                        Ok((
                            Inner::Script(miniscript, ScriptType::Sh),
                            ssig_stack,
                            Some(script),
                        ))
                    } else {
                        Err(Error::IncorrectScriptHash)
                    }
                } else {
                    Err(Error::NonEmptyWitness)
                }
            }
            None => Err(Error::UnexpectedStackEnd),
        }
    // ** bare script **
    } else if wit_stack.is_empty() {
        // Bare script parsed in BareCtx
        let miniscript = Miniscript::<bitcoin::PublicKey, BareCtx, Ext>::parse_with_ext(
            spk,
            &ExtParams::allow_all(),
        )?;
        let miniscript = miniscript.to_no_checks_ms();
        Ok((
            Inner::Script(miniscript, ScriptType::Bare),
            ssig_stack,
            Some(spk.clone()),
        ))
    } else {
        Err(Error::NonEmptyWitness)
    }
}

// Convert a miniscript from a well-defined context to a no checks context.
// We need to parse insane scripts because these scripts are obtained from already
// created transaction possibly already confirmed in a block.
// In order to avoid code duplication for various contexts related interpreter checks,
// we convert all the scripts to from a well-defined context to NoContexts.
//
// While executing Pkh(<hash>) in NoChecks, we need to pop a public key from stack
// However, NoChecks context does not know whether to parse the key as 33 bytes or 32 bytes
// While converting into NoChecks we store explicitly in TypedHash160 enum.
pub(super) trait ToNoChecks<ExtQ: Extension> {
    fn to_no_checks_ms(&self) -> Miniscript<BitcoinKey, NoChecks, ExtQ>;
}

impl<Ctx: ScriptContext, Ext: Extension> ToNoChecks<Ext>
    for Miniscript<bitcoin::PublicKey, Ctx, Ext>
{
    fn to_no_checks_ms(&self) -> Miniscript<BitcoinKey, NoChecks, Ext> {
        struct TranslateFullPk;

        impl Translator<bitcoin::PublicKey, BitcoinKey, ()> for TranslateFullPk {
            fn pk(&mut self, pk: &bitcoin::PublicKey) -> Result<BitcoinKey, ()> {
                Ok(BitcoinKey::Fullkey(*pk))
            }

            translate_hash_clone!(bitcoin::PublicKey, BitcoinKey, ());
        }

        self.real_translate_pk(&mut TranslateFullPk)
            .expect("Translation should succeed")
    }
}

impl<Ctx: ScriptContext, Ext: Extension> ToNoChecks<Ext>
    for Miniscript<bitcoin::XOnlyPublicKey, Ctx, Ext>
{
    fn to_no_checks_ms(&self) -> Miniscript<BitcoinKey, NoChecks, Ext> {
        // specify the () error type as this cannot error
        struct TranslateXOnlyPk;

        impl Translator<bitcoin::XOnlyPublicKey, BitcoinKey, ()> for TranslateXOnlyPk {
            fn pk(&mut self, pk: &bitcoin::XOnlyPublicKey) -> Result<BitcoinKey, ()> {
                Ok(BitcoinKey::XOnlyPublicKey(*pk))
            }

            translate_hash_clone!(bitcoin::XOnlyPublicKey, BitcoinKey, ());
        }
        self.real_translate_pk(&mut TranslateXOnlyPk)
            .expect("Translation should succeed")
    }
}

#[cfg(test)]
mod tests {

    use std::str::FromStr;

    use elements::hashes::hex::FromHex;
    use elements::hashes::{hash160, sha256, Hash};
    use elements::{self, script, Script};

    use super::*;
    use crate::miniscript::analyzable::ExtParams;
    use crate::NoExt;

    struct KeyTestData {
        pk_spk: elements::Script,
        pk_sig: elements::Script,
        pkh_spk: elements::Script,
        pkh_sig: elements::Script,
        pkh_sig_justkey: elements::Script,
        wpkh_spk: elements::Script,
        wpkh_stack: Vec<Vec<u8>>,
        wpkh_stack_justkey: Vec<Vec<u8>>,
        sh_wpkh_spk: elements::Script,
        sh_wpkh_sig: elements::Script,
        sh_wpkh_stack: Vec<Vec<u8>>,
        sh_wpkh_stack_justkey: Vec<Vec<u8>>,
    }

    impl KeyTestData {
        fn from_key(key: bitcoin::PublicKey) -> KeyTestData {
            // what a funny looking signature..
            let dummy_sig = Vec::from_hex(
                "\
                302e02153b78ce563f89a0ed9414f5aa28ad0d96d6795f9c63\
                    02153b78ce563f89a0ed9414f5aa28ad0d96d6795f9c65\
            ",
            )
            .unwrap();

            let pkhash = key.to_pubkeyhash(SigType::Ecdsa).into();
            let wpkhash = key.to_pubkeyhash(SigType::Ecdsa).into();
            let wpkh_spk = elements::Script::new_v0_wpkh(&wpkhash);
            let wpkh_scripthash = hash160::Hash::hash(&wpkh_spk[..]).into();

            KeyTestData {
                pk_spk: elements::Script::new_p2pk(&key),
                pkh_spk: elements::Script::new_p2pkh(&pkhash),
                pk_sig: script::Builder::new().push_slice(&dummy_sig).into_script(),
                pkh_sig: script::Builder::new()
                    .push_slice(&dummy_sig)
                    .push_key(&key)
                    .into_script(),
                pkh_sig_justkey: script::Builder::new().push_key(&key).into_script(),
                wpkh_spk: wpkh_spk.clone(),
                wpkh_stack: vec![dummy_sig.clone(), key.to_bytes()],
                wpkh_stack_justkey: vec![key.to_bytes()],
                sh_wpkh_spk: elements::Script::new_p2sh(&wpkh_scripthash),
                sh_wpkh_sig: script::Builder::new()
                    .push_slice(&wpkh_spk[..])
                    .into_script(),
                sh_wpkh_stack: vec![dummy_sig, key.to_bytes()],
                sh_wpkh_stack_justkey: vec![key.to_bytes()],
            }
        }
    }

    struct FixedTestData {
        pk_comp: bitcoin::PublicKey,
        pk_uncomp: bitcoin::PublicKey,
    }

    fn fixed_test_data() -> FixedTestData {
        FixedTestData {
            pk_comp: bitcoin::PublicKey::from_str(
                "\
                025edd5cc23c51e87a497ca815d5dce0f8ab52554f849ed8995de64c5f34ce7143\
            ",
            )
            .unwrap(),
            pk_uncomp: bitcoin::PublicKey::from_str(
                "\
                045edd5cc23c51e87a497ca815d5dce0f8ab52554f849ed8995de64c5f34ce7143\
                  efae9c8dbc14130661e8cec030c89ad0c13c66c0d17a2905cdc706ab7399a868\
            ",
            )
            .unwrap(),
        }
    }

    #[test]
    fn pubkey_pk() {
        let fixed = fixed_test_data();
        let comp = KeyTestData::from_key(fixed.pk_comp);
        let uncomp = KeyTestData::from_key(fixed.pk_uncomp);
        let blank_script = elements::Script::new();

        // Compressed pk, empty scriptsig
        let (inner, stack, script_code) =
            from_txdata::<NoExt>(&comp.pk_spk, &blank_script, &[]).expect("parse txdata");
        assert_eq!(
            inner,
            Inner::PublicKey(fixed.pk_comp.into(), PubkeyType::Pk)
        );
        assert_eq!(stack, Stack::from(vec![]));
        assert_eq!(script_code, Some(comp.pk_spk.clone()));

        // Uncompressed pk, empty scriptsig
        let (inner, stack, script_code) =
            from_txdata::<NoExt>(&uncomp.pk_spk, &blank_script, &[]).expect("parse txdata");
        assert_eq!(
            inner,
            Inner::PublicKey(fixed.pk_uncomp.into(), PubkeyType::Pk)
        );
        assert_eq!(stack, Stack::from(vec![]));
        assert_eq!(script_code, Some(uncomp.pk_spk.clone()));

        // Compressed pk, correct scriptsig
        let (inner, stack, script_code) =
            from_txdata::<NoExt>(&comp.pk_spk, &comp.pk_sig, &[]).expect("parse txdata");
        assert_eq!(
            inner,
            Inner::PublicKey(fixed.pk_comp.into(), PubkeyType::Pk)
        );
        assert_eq!(stack, Stack::from(vec![comp.pk_sig[1..].into()]));
        assert_eq!(script_code, Some(comp.pk_spk.clone()));

        // Uncompressed pk, correct scriptsig
        let (inner, stack, script_code) =
            from_txdata::<NoExt>(&uncomp.pk_spk, &uncomp.pk_sig, &[]).expect("parse txdata");
        assert_eq!(
            inner,
            Inner::PublicKey(fixed.pk_uncomp.into(), PubkeyType::Pk)
        );
        assert_eq!(stack, Stack::from(vec![uncomp.pk_sig[1..].into()]));
        assert_eq!(script_code, Some(uncomp.pk_spk));

        // Scriptpubkey has invalid key
        let mut spk = comp.pk_spk.to_bytes();
        spk[1] = 5;
        let spk = elements::Script::from(spk);
        let err = from_txdata::<NoExt>(&spk, &elements::Script::new(), &[]).unwrap_err();
        assert_eq!(err.to_string(), "could not parse pubkey");

        // Scriptpubkey has invalid script
        let mut spk = comp.pk_spk.to_bytes();
        spk[0] = 100;
        let spk = elements::Script::from(spk);
        let err = from_txdata::<NoExt>(&spk, &elements::Script::new(), &[]).unwrap_err();
        assert_eq!(&err.to_string()[0..12], "parse error:");

        // Witness is nonempty

        let err = from_txdata::<NoExt>(&comp.pk_spk, &comp.pk_sig, &[vec![]]).unwrap_err();

        assert_eq!(err.to_string(), "legacy spend had nonempty witness");
    }

    #[test]
    fn pubkey_pkh() {
        let fixed = fixed_test_data();
        let comp = KeyTestData::from_key(fixed.pk_comp);
        let uncomp = KeyTestData::from_key(fixed.pk_uncomp);

        // pkh, empty scriptsig; this time it errors out
        let err = from_txdata::<NoExt>(&comp.pkh_spk, &elements::Script::new(), &[]).unwrap_err();
        assert_eq!(err.to_string(), "unexpected end of stack");

        // pkh, wrong pubkey
        let err = from_txdata::<NoExt>(&comp.pkh_spk, &uncomp.pkh_sig_justkey, &[]).unwrap_err();
        assert_eq!(err.to_string(), "public key did not match scriptpubkey");

        // pkh, right pubkey, no signature
        let (inner, stack, script_code) =
            from_txdata::<NoExt>(&comp.pkh_spk, &comp.pkh_sig_justkey, &[]).expect("parse txdata");
        assert_eq!(
            inner,
            Inner::PublicKey(fixed.pk_comp.into(), PubkeyType::Pkh)
        );
        assert_eq!(stack, Stack::from(vec![]));
        assert_eq!(script_code, Some(comp.pkh_spk.clone()));

        let (inner, stack, script_code) =
            from_txdata::<NoExt>(&uncomp.pkh_spk, &uncomp.pkh_sig_justkey, &[])
                .expect("parse txdata");
        assert_eq!(
            inner,
            Inner::PublicKey(fixed.pk_uncomp.into(), PubkeyType::Pkh)
        );
        assert_eq!(stack, Stack::from(vec![]));
        assert_eq!(script_code, Some(uncomp.pkh_spk.clone()));

        // pkh, right pubkey, signature
        let (inner, stack, script_code) =
            from_txdata::<NoExt>(&comp.pkh_spk, &comp.pkh_sig_justkey, &[]).expect("parse txdata");
        assert_eq!(
            inner,
            Inner::PublicKey(fixed.pk_comp.into(), PubkeyType::Pkh)
        );
        assert_eq!(stack, Stack::from(vec![]));
        assert_eq!(script_code, Some(comp.pkh_spk.clone()));

        let (inner, stack, script_code) =
            from_txdata::<NoExt>(&uncomp.pkh_spk, &uncomp.pkh_sig_justkey, &[])
                .expect("parse txdata");
        assert_eq!(
            inner,
            Inner::PublicKey(fixed.pk_uncomp.into(), PubkeyType::Pkh)
        );
        assert_eq!(stack, Stack::from(vec![]));
        assert_eq!(script_code, Some(uncomp.pkh_spk.clone()));

        // Witness is nonempty
        let err = from_txdata::<NoExt>(&comp.pkh_spk, &comp.pkh_sig, &[vec![]]).unwrap_err();
        assert_eq!(err.to_string(), "legacy spend had nonempty witness");
    }

    #[test]
    fn pubkey_wpkh() {
        let fixed = fixed_test_data();
        let comp = KeyTestData::from_key(fixed.pk_comp);
        let uncomp = KeyTestData::from_key(fixed.pk_uncomp);
        let blank_script = elements::Script::new();

        // wpkh, empty witness; this time it errors out
        let err = from_txdata::<NoExt>(&comp.wpkh_spk, &blank_script, &[]).unwrap_err();
        assert_eq!(err.to_string(), "unexpected end of stack");

        // wpkh, uncompressed pubkey
        let err = from_txdata::<NoExt>(&comp.wpkh_spk, &blank_script, &uncomp.wpkh_stack_justkey)
            .unwrap_err();
        assert_eq!(
            err.to_string(),
            "uncompressed pubkey in non-legacy descriptor"
        );

        // wpkh, wrong pubkey
        let err = from_txdata::<NoExt>(&uncomp.wpkh_spk, &blank_script, &comp.wpkh_stack_justkey)
            .unwrap_err();
        assert_eq!(
            err.to_string(),
            "public key did not match scriptpubkey (segwit v0)"
        );

        // wpkh, right pubkey, no signature
        let (inner, stack, script_code) =
            from_txdata::<NoExt>(&comp.wpkh_spk, &blank_script, &comp.wpkh_stack_justkey)
                .expect("parse txdata");
        assert_eq!(
            inner,
            Inner::PublicKey(fixed.pk_comp.into(), PubkeyType::Wpkh)
        );
        assert_eq!(stack, Stack::from(vec![]));
        assert_eq!(script_code, Some(comp.pkh_spk.clone()));

        // wpkh, right pubkey, signature
        let (inner, stack, script_code) =
            from_txdata::<NoExt>(&comp.wpkh_spk, &blank_script, &comp.wpkh_stack)
                .expect("parse txdata");
        assert_eq!(
            inner,
            Inner::PublicKey(fixed.pk_comp.into(), PubkeyType::Wpkh)
        );
        assert_eq!(
            stack,
            Stack::from(vec![comp.wpkh_stack[comp.wpkh_stack.len() - 2][..].into()])
        );
        assert_eq!(script_code, Some(comp.pkh_spk.clone()));

        assert_eq!(
            inner,
            Inner::PublicKey(fixed.pk_comp.into(), PubkeyType::Wpkh)
        );
        assert_eq!(stack, Stack::from(vec![comp.wpkh_stack[0][..].into()]));
        assert_eq!(script_code, Some(comp.pkh_spk));

        // Scriptsig is nonempty
        let err = from_txdata::<NoExt>(&comp.wpkh_spk, &comp.pk_sig, &comp.wpkh_stack_justkey)
            .unwrap_err();
        assert_eq!(err.to_string(), "segwit spend had nonempty scriptsig");
    }

    #[test]
    fn pubkey_sh_wpkh() {
        let fixed = fixed_test_data();
        let comp = KeyTestData::from_key(fixed.pk_comp);
        let uncomp = KeyTestData::from_key(fixed.pk_uncomp);
        let blank_script = elements::Script::new();

        // sh_wpkh, missing witness or scriptsig

        let err = from_txdata::<NoExt>(&comp.sh_wpkh_spk, &blank_script, &[]).unwrap_err();
        assert_eq!(err.to_string(), "unexpected end of stack");
        let err = from_txdata::<NoExt>(&comp.sh_wpkh_spk, &comp.sh_wpkh_sig, &[]).unwrap_err();

        assert_eq!(err.to_string(), "unexpected end of stack");
        let err = from_txdata::<NoExt>(&comp.sh_wpkh_spk, &blank_script, &comp.sh_wpkh_stack)
            .unwrap_err();
        assert_eq!(err.to_string(), "unexpected end of stack");

        // sh_wpkh, uncompressed pubkey
        let err = from_txdata::<NoExt>(
            &uncomp.sh_wpkh_spk,
            &uncomp.sh_wpkh_sig,
            &uncomp.sh_wpkh_stack_justkey,
        )
        .unwrap_err();
        assert_eq!(
            err.to_string(),
            "uncompressed pubkey in non-legacy descriptor"
        );

        // sh_wpkh, wrong redeem script for scriptpubkey
        let err = from_txdata::<NoExt>(
            &uncomp.sh_wpkh_spk,
            &comp.sh_wpkh_sig,
            &comp.sh_wpkh_stack_justkey,
        )
        .unwrap_err();
        assert_eq!(err.to_string(), "redeem script did not match scriptpubkey",);

        // sh_wpkh, wrong redeem script for witness script
        let err = from_txdata::<NoExt>(
            &uncomp.sh_wpkh_spk,
            &uncomp.sh_wpkh_sig,
            &comp.sh_wpkh_stack_justkey,
        )
        .unwrap_err();
        assert_eq!(err.to_string(), "witness script did not match scriptpubkey",);

        // sh_wpkh, right pubkey, no signature
        let (inner, stack, script_code) = from_txdata::<NoExt>(
            &comp.sh_wpkh_spk,
            &comp.sh_wpkh_sig,
            &comp.sh_wpkh_stack_justkey,
        )
        .expect("parse txdata");
        assert_eq!(
            inner,
            Inner::PublicKey(fixed.pk_comp.into(), PubkeyType::ShWpkh)
        );
        assert_eq!(stack, Stack::from(vec![]));
        assert_eq!(script_code, Some(comp.pkh_spk.clone()));

        // sh_wpkh, right pubkey, signature
        let (inner, stack, script_code) =
            from_txdata::<NoExt>(&comp.sh_wpkh_spk, &comp.sh_wpkh_sig, &comp.sh_wpkh_stack)
                .expect("parse txdata");
        assert_eq!(
            inner,
            Inner::PublicKey(fixed.pk_comp.into(), PubkeyType::ShWpkh)
        );
        assert_eq!(
            stack,
            Stack::from(vec![comp.wpkh_stack[comp.wpkh_stack.len() - 2][..].into()])
        );
        assert_eq!(script_code, Some(comp.pkh_spk.clone()));
    }

    fn ms_inner_script(ms: &str) -> (Miniscript<BitcoinKey, NoChecks, NoExt>, elements::Script) {
        let ms = Miniscript::<bitcoin::PublicKey, Segwitv0>::from_str_ext(ms, &ExtParams::insane())
            .unwrap();
        let spk = ms.encode();
        let miniscript = ms.to_no_checks_ms();
        (miniscript, spk)
    }

    #[test]
    fn script_bare() {
        let preimage = b"12345678----____12345678----____";
        let hash = hash160::Hash::hash(&preimage[..]);

        let (miniscript, spk) = ms_inner_script(&format!("hash160({})", hash));

        let blank_script = elements::Script::new();

        // bare script has no validity requirements beyond being a sane script
        let (inner, stack, script_code) =
            from_txdata::<NoExt>(&spk, &blank_script, &[]).expect("parse txdata");
        assert_eq!(inner, Inner::Script(miniscript, ScriptType::Bare));
        assert_eq!(stack, Stack::from(vec![]));
        assert_eq!(script_code, Some(spk.clone()));

        let err = from_txdata::<NoExt>(&blank_script, &blank_script, &[]).unwrap_err();
        assert_eq!(&err.to_string()[0..12], "parse error:");

        // nonempty witness
        let err = from_txdata::<NoExt>(&spk, &blank_script, &[vec![]]).unwrap_err();
        assert_eq!(&err.to_string(), "legacy spend had nonempty witness");
    }

    #[test]
    fn script_sh() {
        let preimage = b"12345678----____12345678----____";
        let hash = hash160::Hash::hash(&preimage[..]);
        let (miniscript, redeem_script) = ms_inner_script(&format!("hash160({})", hash));
        let rs_hash = hash160::Hash::hash(&redeem_script[..]).into();

        let spk = Script::new_p2sh(&rs_hash);
        let script_sig = script::Builder::new()
            .push_slice(&redeem_script[..])
            .into_script();
        let blank_script = elements::Script::new();

        // sh without scriptsig

        let err = from_txdata::<NoExt>(&spk, &blank_script, &[]).unwrap_err();
        assert_eq!(&err.to_string(), "unexpected end of stack");

        // with incorrect scriptsig
        let err = from_txdata::<NoExt>(&spk, &spk, &[]).unwrap_err();
        assert_eq!(&err.to_string(), "expected push in script");

        // with correct scriptsig
        let (inner, stack, script_code) =
            from_txdata::<NoExt>(&spk, &script_sig, &[]).expect("parse txdata");
        assert_eq!(inner, Inner::Script(miniscript, ScriptType::Sh));
        assert_eq!(stack, Stack::from(vec![]));
        assert_eq!(script_code, Some(redeem_script));

        // nonempty witness
        let err = from_txdata::<NoExt>(&spk, &script_sig, &[vec![]]).unwrap_err();
        assert_eq!(&err.to_string(), "legacy spend had nonempty witness");
    }

    #[test]
    fn script_wsh() {
        let preimage = b"12345678----____12345678----____";
        let hash = hash160::Hash::hash(&preimage[..]);

        let (miniscript, witness_script) = ms_inner_script(&format!("hash160({})", hash));

        let wit_hash = sha256::Hash::hash(&witness_script[..]).into();
        let wit_stack = vec![witness_script.to_bytes()];

        let spk = Script::new_v0_wsh(&wit_hash);
        let blank_script = elements::Script::new();

        // wsh without witness
        let err = from_txdata::<NoExt>(&spk, &blank_script, &[]).unwrap_err();
        assert_eq!(&err.to_string(), "unexpected end of stack");

        // with incorrect witness
        let err = from_txdata::<NoExt>(&spk, &blank_script, &[spk.to_bytes()]).unwrap_err();
        assert_eq!(&err.to_string()[0..12], "parse error:");

        // with correct witness
        let (inner, stack, script_code) =
            from_txdata::<NoExt>(&spk, &blank_script, &wit_stack).expect("parse txdata");
        assert_eq!(inner, Inner::Script(miniscript, ScriptType::Wsh));
        assert_eq!(stack, Stack::from(vec![]));
        assert_eq!(script_code, Some(witness_script.clone()));

        // nonempty script_sig
        let script_sig = script::Builder::new()
            .push_slice(&witness_script[..])
            .into_script();
        let err = from_txdata::<NoExt>(&spk, &script_sig, &wit_stack).unwrap_err();
        assert_eq!(&err.to_string(), "segwit spend had nonempty scriptsig");
    }

    #[test]
    fn script_sh_wsh() {
        let preimage = b"12345678----____12345678----____";
        let hash = hash160::Hash::hash(&preimage[..]);

        let (miniscript, witness_script) = ms_inner_script(&format!("hash160({})", hash));

        let wit_hash = sha256::Hash::hash(&witness_script[..]).into();
        let wit_stack = vec![witness_script.to_bytes()];

        let redeem_script = Script::new_v0_wsh(&wit_hash);
        let script_sig = script::Builder::new()
            .push_slice(&redeem_script[..])
            .into_script();
        let blank_script = elements::Script::new();

        let rs_hash = hash160::Hash::hash(&redeem_script[..]).into();
        let spk = Script::new_p2sh(&rs_hash);

        // shwsh without witness or scriptsig

        let err = from_txdata::<NoExt>(&spk, &blank_script, &[]).unwrap_err();
        assert_eq!(&err.to_string(), "unexpected end of stack");
        let err = from_txdata::<NoExt>(&spk, &script_sig, &[]).unwrap_err();
        assert_eq!(&err.to_string(), "unexpected end of stack");
        let err = from_txdata::<NoExt>(&spk, &blank_script, &wit_stack).unwrap_err();
        assert_eq!(&err.to_string(), "unexpected end of stack");

        // with incorrect witness

        let err = from_txdata::<NoExt>(&spk, &script_sig, &[spk.to_bytes()]).unwrap_err();
        assert_eq!(&err.to_string()[0..12], "parse error:");

        // with incorrect scriptsig
        let err = from_txdata::<NoExt>(&spk, &redeem_script, &wit_stack).unwrap_err();
        assert_eq!(&err.to_string(), "redeem script did not match scriptpubkey");

        // with correct witness
        let (inner, stack, script_code) =
            from_txdata::<NoExt>(&spk, &script_sig, &wit_stack).expect("parse txdata");
        assert_eq!(inner, Inner::Script(miniscript, ScriptType::ShWsh));
        assert_eq!(stack, Stack::from(vec![]));
        assert_eq!(script_code, Some(witness_script));
    }
}<|MERGE_RESOLUTION|>--- conflicted
+++ resolved
@@ -143,22 +143,13 @@
 /// Parses an `Inner` and appropriate `Stack` from completed transaction data,
 /// as well as the script that should be used as a scriptCode in a sighash
 /// Tr outputs don't have script code and return None.
-<<<<<<< HEAD
+#[allow(clippy::collapsible_else_if)]
 pub fn from_txdata<'txin, Ext: ParseableExt>(
     spk: &elements::Script,
     script_sig: &'txin elements::Script,
     witness: &'txin [Vec<u8>],
 ) -> Result<(Inner<Ext>, Stack<'txin>, Option<elements::Script>), Error> {
-    let mut ssig_stack: Stack<'_> = script_sig
-=======
-#[allow(clippy::collapsible_else_if)]
-pub(super) fn from_txdata<'txin>(
-    spk: &bitcoin::Script,
-    script_sig: &'txin bitcoin::Script,
-    witness: &'txin Witness,
-) -> Result<(Inner, Stack<'txin>, Option<bitcoin::Script>), Error> {
     let mut ssig_stack: Stack = script_sig
->>>>>>> b0cd8c14
         .instructions_minimal()
         .map(stack::Element::from_instruction)
         .collect::<Result<Vec<stack::Element<'_>>, Error>>()?
