use elements::{self, opcodes, script, Script};

use crate::miniscript::context;
<<<<<<< HEAD
use crate::{ScriptContext, ToPublicKey};
=======
use crate::prelude::*;
use crate::{MiniscriptKey, ScriptContext, ToPublicKey};
>>>>>>> 859534b3
pub(crate) fn varint_len(n: usize) -> usize {
    elements::VarInt(n as u64).len()
}

// Helper function to calculate witness size
pub(crate) fn witness_size(wit: &[Vec<u8>]) -> usize {
    wit.iter().map(Vec::len).sum::<usize>() + varint_len(wit.len())
}

pub(crate) fn witness_to_scriptsig(witness: &[Vec<u8>]) -> Script {
    let mut b = script::Builder::new();
    for wit in witness {
        if let Ok(n) = script::read_scriptint(wit) {
            b = b.push_int(n);
        } else {
            b = b.push_slice(wit);
        }
    }
    b.into_script()
}

macro_rules! define_slice_to_le {
    ($name: ident, $type: ty) => {
        #[inline]
        pub(crate) fn $name(slice: &[u8]) -> $type {
            assert_eq!(slice.len(), ::std::mem::size_of::<$type>());
            let mut res = 0;
            for i in 0..::std::mem::size_of::<$type>() {
                res |= (slice[i] as $type) << i * 8;
            }
            res
        }
    };
}

define_slice_to_le!(slice_to_u32_le, u32);

/// Helper to encode an integer in script format
/// Copied from rust-bitcoin
pub(crate) fn build_scriptint(n: i64) -> Vec<u8> {
    if n == 0 {
        return vec![];
    }

    let neg = n < 0;

    let mut abs = if neg { -n } else { n } as usize;
    let mut v = vec![];
    while abs > 0xFF {
        v.push((abs & 0xFF) as u8);
        abs >>= 8;
    }
    // If the number's value causes the sign bit to be set, we need an extra
    // byte to get the correct value and correct sign bit
    if abs & 0x80 != 0 {
        v.push(abs as u8);
        v.push(if neg { 0x80u8 } else { 0u8 });
    }
    // Otherwise we just set the sign bit ourselves
    else {
        abs |= if neg { 0x80 } else { 0 };
        v.push(abs as u8);
    }
    v
}
/// Get the count of non-push opcodes
// Export to upstream
#[cfg(test)]
pub(crate) fn count_non_push_opcodes(script: &Script) -> Result<usize, elements::script::Error> {
    let mut count = 0;
    for ins in script.instructions().into_iter() {
        if let script::Instruction::Op(..) = ins? {
            count += 1;
        }
    }
    Ok(count)
}
// trait for pushing key that depend on context
pub(crate) trait MsKeyBuilder {
    /// Serialize the key as bytes based on script context. Used when encoding miniscript into bitcoin script
    fn push_ms_key<Pk, Ctx>(self, key: &Pk) -> Self
    where
        Pk: ToPublicKey,
        Ctx: ScriptContext;

    /// Serialize the key hash as bytes based on script context. Used when encoding miniscript into bitcoin script
    fn push_ms_key_hash<Pk, Ctx>(self, key: &Pk) -> Self
    where
        Pk: ToPublicKey,
        Ctx: ScriptContext;
}

impl MsKeyBuilder for script::Builder {
    fn push_ms_key<Pk, Ctx>(self, key: &Pk) -> Self
    where
        Pk: ToPublicKey,
        Ctx: ScriptContext,
    {
        match Ctx::sig_type() {
            context::SigType::Ecdsa => self.push_key(&key.to_public_key()),
            context::SigType::Schnorr => self.push_slice(&key.to_x_only_pubkey().serialize()),
        }
    }
<<<<<<< HEAD
}

/// Checks whether a script pubkey is a P2TR output.
#[inline]
pub fn is_v1_p2tr(script: &Script) -> bool {
    script.len() == 34
        && script[0] == opcodes::all::OP_PUSHNUM_1.into_u8()
        && script[1] == opcodes::all::OP_PUSHBYTES_32.into_u8()
=======

    fn push_ms_key_hash<Pk, Ctx>(self, key: &Pk) -> Self
    where
        Pk: ToPublicKey,
        Ctx: ScriptContext,
    {
        match Ctx::sig_type() {
            context::SigType::Ecdsa => {
                self.push_slice(&Pk::hash_to_hash160(&key.to_pubkeyhash())[..])
            }
            context::SigType::Schnorr => {
                self.push_slice(&key.to_x_only_pubkey().to_pubkeyhash()[..])
            }
        }
    }
>>>>>>> 859534b3
}<|MERGE_RESOLUTION|>--- conflicted
+++ resolved
@@ -1,12 +1,7 @@
 use elements::{self, opcodes, script, Script};
 
 use crate::miniscript::context;
-<<<<<<< HEAD
-use crate::{ScriptContext, ToPublicKey};
-=======
-use crate::prelude::*;
 use crate::{MiniscriptKey, ScriptContext, ToPublicKey};
->>>>>>> 859534b3
 pub(crate) fn varint_len(n: usize) -> usize {
     elements::VarInt(n as u64).len()
 }
@@ -110,16 +105,6 @@
             context::SigType::Schnorr => self.push_slice(&key.to_x_only_pubkey().serialize()),
         }
     }
-<<<<<<< HEAD
-}
-
-/// Checks whether a script pubkey is a P2TR output.
-#[inline]
-pub fn is_v1_p2tr(script: &Script) -> bool {
-    script.len() == 34
-        && script[0] == opcodes::all::OP_PUSHNUM_1.into_u8()
-        && script[1] == opcodes::all::OP_PUSHBYTES_32.into_u8()
-=======
 
     fn push_ms_key_hash<Pk, Ctx>(self, key: &Pk) -> Self
     where
@@ -135,5 +120,12 @@
             }
         }
     }
->>>>>>> 859534b3
+}
+
+/// Checks whether a script pubkey is a P2TR output.
+#[inline]
+pub fn is_v1_p2tr(script: &Script) -> bool {
+    script.len() == 34
+        && script[0] == opcodes::all::OP_PUSHNUM_1.into_u8()
+        && script[1] == opcodes::all::OP_PUSHBYTES_32.into_u8()
 }