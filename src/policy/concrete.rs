--- conflicted
+++ resolved
@@ -18,11 +18,6 @@
 use std::collections::HashSet;
 use std::{error, fmt, str};
 
-<<<<<<< HEAD
-use elements::hashes::hex::FromHex;
-use elements::hashes::{hash160, ripemd160};
-=======
->>>>>>> f6dc9458
 #[cfg(feature = "compiler")]
 use {
     crate::descriptor::TapTree,
@@ -379,11 +374,7 @@
     /// use elements_miniscript::{bitcoin::PublicKey, policy::concrete::Policy, Translator, NoExt, hash256};
     /// use std::str::FromStr;
     /// use std::collections::HashMap;
-<<<<<<< HEAD
-    /// use elements_miniscript::bitcoin::hashes::{sha256, hash160};
-=======
-    /// use miniscript::bitcoin::hashes::{sha256, hash160, ripemd160};
->>>>>>> f6dc9458
+    /// use elements_miniscript::bitcoin::hashes::{sha256, hash160, ripemd160};
     /// let alice_key = "0270cf3c71f65a3d93d285d9149fddeeb638f87a2d4d8cf16c525f71c417439777";
     /// let bob_key = "02f43b15c50a436f5335dbea8a64dd3b4e63e34c3b50c42598acb5f4f336b5d2fb";
     /// let placeholder_policy = Policy::<String>::from_str("and(pk(alice_key),pk(bob_key))").unwrap();
