--- conflicted
+++ resolved
@@ -844,13 +844,7 @@
             insert_wrap!(AstElemExt::terminal(Terminal::True));
         }
         Concrete::Key(ref pk) => {
-<<<<<<< HEAD
-            insert_wrap!(AstElemExt::terminal(Terminal::PkH(
-                pk.to_pubkeyhash().clone()
-            )));
-=======
             insert_wrap!(AstElemExt::terminal(Terminal::PkH(pk.clone())));
->>>>>>> 859534b3
             insert_wrap!(AstElemExt::terminal(Terminal::PkK(pk.clone())));
         }
         Concrete::After(n) => insert_wrap!(AstElemExt::terminal(Terminal::After(n))),
