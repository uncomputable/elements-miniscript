// Miniscript
// Written in 2018 by
//     Andrew Poelstra <apoelstra@wpsoftware.net>
//
// To the extent possible under law, the author(s) have dedicated all
// copyright and related and neighboring rights to this software to
// the public domain worldwide. This software is distributed without
// any warranty.
//
// You should have received a copy of the CC0 Public Domain Dedication
// along with this software.
// If not, see <http://creativecommons.org/publicdomain/zero/1.0/>.
//

//!  Script Policies
//!
//! Tools for representing Bitcoin scriptpubkeys as abstract spending policies.
//! These may be compiled to Miniscript, which contains extra information to
//! describe the exact representation as Bitcoin script.
//!
//! The format represents EC public keys abstractly to allow wallets to replace
//! these with BIP32 paths, pay-to-contract instructions, etc.
//!
use crate::{error, fmt};

#[cfg(feature = "compiler")]
pub mod compiler;
pub mod concrete;
pub mod semantic;

pub use self::concrete::Policy as Concrete;
/// Semantic policies are "abstract" policies elsewhere; but we
/// avoid this word because it is a reserved keyword in Rust
pub use self::semantic::Policy as Semantic;
use crate::descriptor::{CovError, Descriptor};
use crate::miniscript::{Miniscript, ScriptContext};
use crate::{BtcPolicy, Error, Extension, MiniscriptKey, Terminal};

/// Policy entailment algorithm maximum number of terminals allowed
const ENTAILMENT_MAX_TERMINALS: usize = 20;
/// Trait describing script representations which can be lifted into
/// an abstract policy, by discarding information.
/// After Lifting all policies are converted into `KeyHash(Pk::HasH)` to
/// maintain the following invariant(modulo resource limits):
/// `Lift(Concrete) == Concrete -> Miniscript -> Script -> Miniscript -> Semantic`
/// Lifting from [Miniscript], [Descriptor] can fail
/// if the miniscript contains a timelock combination or if it contains a
/// branch that exceeds resource limits.
/// Lifting from Concrete policies can fail if it contains a timelock
/// combination. It is possible that concrete policy has some branches that
/// exceed resource limits for any compilation, but cannot detect such
/// policies while lifting. Note that our compiler would not succeed for any
/// such policies.
pub trait Liftable<Pk: MiniscriptKey> {
    /// Convert the object into an abstract policy
    fn lift(&self) -> Result<Semantic<Pk>, Error>;
}

/// Detailed Error type for Policies
#[derive(Copy, Clone, PartialEq, Eq, Debug)]
pub enum LiftError {
    /// Cannot lift policies that have
    /// a combination of height and timelocks.
    HeightTimelockCombination,
    /// Duplicate Public Keys
    BranchExceedResourceLimits,
}

impl fmt::Display for LiftError {
    fn fmt(&self, f: &mut fmt::Formatter<'_>) -> fmt::Result {
        match *self {
            LiftError::HeightTimelockCombination => {
                f.write_str("Cannot lift policies that have a heightlock and timelock combination")
            }
            LiftError::BranchExceedResourceLimits => f.write_str(
                "Cannot lift policies containing one branch that exceeds resource limits",
            ),
        }
    }
}

<<<<<<< HEAD
impl<Pk: MiniscriptKey, Ctx: ScriptContext, Ext: Extension<Pk>> Miniscript<Pk, Ctx, Ext> {
=======
impl error::Error for LiftError {
    fn cause(&self) -> Option<&dyn error::Error> {
        use self::LiftError::*;

        match self {
            HeightTimelockCombination | BranchExceedResourceLimits => None,
        }
    }
}

impl<Pk: MiniscriptKey, Ctx: ScriptContext> Miniscript<Pk, Ctx> {
>>>>>>> c1bba6f7
    /// Lifting corresponds conversion of miniscript into Policy
    /// [policy.semantic.Policy] for human readable or machine analysis.
    /// However, naively lifting miniscripts can result in incorrect
    /// interpretations that don't correspond underlying semantics when
    /// we try to spend them on bitcoin network.
    /// This can occur if the miniscript contains a
    /// 1. Timelock combination
    /// 2. Contains a spend that exceeds resource limits
    pub fn lift_check(&self) -> Result<(), LiftError> {
        if !self.within_resource_limits() {
            Err(LiftError::BranchExceedResourceLimits)
        } else if self.has_mixed_timelocks() {
            Err(LiftError::HeightTimelockCombination)
        } else {
            Ok(())
        }
    }
}

impl<Pk: MiniscriptKey, Ctx: ScriptContext, Ext: Extension<Pk>> Liftable<Pk>
    for Miniscript<Pk, Ctx, Ext>
{
    fn lift(&self) -> Result<Semantic<Pk>, Error> {
        // check whether the root miniscript can have a spending path that is
        // a combination of heightlock and timelock
        self.lift_check()?;
        self.as_inner().lift()
    }
}

impl<Pk, Ctx, Ext> Liftable<Pk> for Terminal<Pk, Ctx, Ext>
where
    Pk: MiniscriptKey,
    Ctx: ScriptContext,
    Ext: Extension<Pk>,
{
    fn lift(&self) -> Result<Semantic<Pk>, Error> {
        let ret = match *self {
            Terminal::PkK(ref pk) => Semantic::KeyHash(pk.to_pubkeyhash()),
            Terminal::PkH(ref pkh) => Semantic::KeyHash(pkh.clone()),
            Terminal::After(t) => Semantic::After(t),
            Terminal::Older(t) => Semantic::Older(t),
            Terminal::Sha256(h) => Semantic::Sha256(h),
            Terminal::Hash256(h) => Semantic::Hash256(h),
            Terminal::Ripemd160(h) => Semantic::Ripemd160(h),
            Terminal::Hash160(h) => Semantic::Hash160(h),
            Terminal::True => Semantic::Trivial,
            Terminal::False => Semantic::Unsatisfiable,
            Terminal::Alt(ref sub)
            | Terminal::Swap(ref sub)
            | Terminal::Check(ref sub)
            | Terminal::DupIf(ref sub)
            | Terminal::Verify(ref sub)
            | Terminal::NonZero(ref sub)
            | Terminal::ZeroNotEqual(ref sub) => sub.node.lift()?,
            Terminal::AndV(ref left, ref right) | Terminal::AndB(ref left, ref right) => {
                Semantic::Threshold(2, vec![left.node.lift()?, right.node.lift()?])
            }
            Terminal::AndOr(ref a, ref b, ref c) => Semantic::Threshold(
                1,
                vec![
                    Semantic::Threshold(2, vec![a.node.lift()?, b.node.lift()?]),
                    c.node.lift()?,
                ],
            ),
            Terminal::OrB(ref left, ref right)
            | Terminal::OrD(ref left, ref right)
            | Terminal::OrC(ref left, ref right)
            | Terminal::OrI(ref left, ref right) => {
                Semantic::Threshold(1, vec![left.node.lift()?, right.node.lift()?])
            }
            Terminal::Thresh(k, ref subs) => {
                let semantic_subs: Result<_, Error> = subs.iter().map(|s| s.node.lift()).collect();
                Semantic::Threshold(k, semantic_subs?)
            }
            Terminal::Multi(k, ref keys) | Terminal::MultiA(k, ref keys) => Semantic::Threshold(
                k,
                keys.iter()
                    .map(|k| Semantic::KeyHash(k.to_pubkeyhash()))
                    .collect(),
            ),
            Terminal::Ext(ref e) => e.lift()?,
        }
        .normalized();
        Ok(ret)
    }
}

impl<Pk: MiniscriptKey> Liftable<Pk> for Descriptor<Pk> {
    fn lift(&self) -> Result<Semantic<Pk>, Error> {
        match *self {
            Descriptor::Bare(ref bare) => bare.lift(),
            Descriptor::Pkh(ref pkh) => pkh.lift(),
            Descriptor::Wpkh(ref wpkh) => wpkh.lift(),
            Descriptor::Wsh(ref wsh) => wsh.lift(),
            Descriptor::Sh(ref sh) => sh.lift(),
            Descriptor::Cov(ref _cov) => Err(Error::CovError(CovError::CovenantLift)),
            Descriptor::Tr(ref tr) => tr.lift(),
        }
    }
}

impl<Pk: MiniscriptKey> Liftable<Pk> for Semantic<Pk> {
    fn lift(&self) -> Result<Semantic<Pk>, Error> {
        Ok(self.clone())
    }
}

impl<Pk: MiniscriptKey> Liftable<Pk> for Concrete<Pk> {
    fn lift(&self) -> Result<Semantic<Pk>, Error> {
        // do not lift if there is a possible satisfaction
        // involving combination of timelocks and heightlocks
        self.check_timelocks()?;
        let ret = match *self {
            Concrete::Unsatisfiable => Semantic::Unsatisfiable,
            Concrete::Trivial => Semantic::Trivial,
            Concrete::Key(ref pk) => Semantic::KeyHash(pk.to_pubkeyhash()),
            Concrete::After(t) => Semantic::After(t),
            Concrete::Older(t) => Semantic::Older(t),
            Concrete::Sha256(h) => Semantic::Sha256(h),
            Concrete::Hash256(h) => Semantic::Hash256(h),
            Concrete::Ripemd160(h) => Semantic::Ripemd160(h),
            Concrete::Hash160(h) => Semantic::Hash160(h),
            Concrete::And(ref subs) => {
                let semantic_subs: Result<_, Error> = subs.iter().map(Liftable::lift).collect();
                Semantic::Threshold(2, semantic_subs?)
            }
            Concrete::Or(ref subs) => {
                let semantic_subs: Result<_, Error> =
                    subs.iter().map(|&(ref _p, ref sub)| sub.lift()).collect();
                Semantic::Threshold(1, semantic_subs?)
            }
            Concrete::Threshold(k, ref subs) => {
                let semantic_subs: Result<_, Error> = subs.iter().map(Liftable::lift).collect();
                Semantic::Threshold(k, semantic_subs?)
            }
        }
        .normalized();
        Ok(ret)
    }
}

// Implement lifting from bitcoin policy to elements one
impl<Pk: MiniscriptKey> Liftable<Pk> for BtcPolicy<Pk> {
    fn lift(&self) -> Result<Semantic<Pk>, Error> {
        match *self {
            BtcPolicy::Unsatisfiable => Ok(Semantic::Unsatisfiable),
            BtcPolicy::Trivial => Ok(Semantic::Trivial),
            BtcPolicy::KeyHash(ref pkh) => Ok(Semantic::KeyHash(pkh.clone())),
            BtcPolicy::Sha256(ref h) => Ok(Semantic::Sha256(*h)),
            BtcPolicy::Hash256(ref h) => Ok(Semantic::Hash256(*h)),
            BtcPolicy::Ripemd160(ref h) => Ok(Semantic::Ripemd160(*h)),
            BtcPolicy::Hash160(ref h) => Ok(Semantic::Hash160(*h)),
            BtcPolicy::After(n) => Ok(Semantic::After(n)),
            BtcPolicy::Older(n) => Ok(Semantic::Older(n)),
            BtcPolicy::Threshold(k, ref subs) => {
                let new_subs: Result<Vec<Semantic<Pk>>, _> =
                    subs.iter().map(|sub| Liftable::lift(sub)).collect();
                Ok(Semantic::Threshold(k, new_subs?))
            }
        }
    }
}

#[cfg(test)]
mod tests {
    use std::str::FromStr;
    #[cfg(feature = "compiler")]
    use std::sync::Arc;

    use bitcoin;

    use super::super::miniscript::context::Segwitv0;
    use super::super::miniscript::Miniscript;
    use super::{Concrete, Liftable, Semantic};
    use crate::DummyKey;
    #[cfg(feature = "compiler")]
    use crate::{descriptor::TapTree, Descriptor, Tap};

    type ConcretePol = Concrete<DummyKey>;
    type SemanticPol = Semantic<DummyKey>;

    fn concrete_policy_rtt(s: &str) {
        let conc = ConcretePol::from_str(s).unwrap();
        let output = conc.to_string();
        assert_eq!(s.to_lowercase(), output.to_lowercase());
    }

    fn semantic_policy_rtt(s: &str) {
        let sem = SemanticPol::from_str(s).unwrap();
        let output = sem.normalized().to_string();
        assert_eq!(s.to_lowercase(), output.to_lowercase());
    }

    #[test]
    fn test_timelock_validity() {
        // only height
        assert!(ConcretePol::from_str("after(100)").is_ok());
        // only time
        assert!(ConcretePol::from_str("after(1000000000)").is_ok());
        // disjunction
        assert!(ConcretePol::from_str("or(after(1000000000),after(100))").is_ok());
        // conjunction
        assert!(ConcretePol::from_str("and(after(1000000000),after(100))").is_err());
        // thresh with k = 1
        assert!(ConcretePol::from_str("thresh(1,pk(),after(1000000000),after(100))").is_ok());
        // thresh with k = 2
        assert!(ConcretePol::from_str("thresh(2,after(1000000000),after(100),pk())").is_err());
    }
    #[test]
    fn policy_rtt_tests() {
        concrete_policy_rtt("pk()");
        concrete_policy_rtt("or(1@pk(),1@pk())");
        concrete_policy_rtt("or(99@pk(),1@pk())");
        concrete_policy_rtt("and(pk(),or(99@pk(),1@older(12960)))");

        semantic_policy_rtt("pkh()");
        semantic_policy_rtt("or(pkh(),pkh())");
        semantic_policy_rtt("and(pkh(),pkh())");

        //fuzzer crashes
        assert!(ConcretePol::from_str("thresh()").is_err());
        assert!(SemanticPol::from_str("thresh(0)").is_err());
        assert!(SemanticPol::from_str("thresh()").is_err());
        concrete_policy_rtt("ripemd160(aaaaaaaaaaaaaaaaaaaaaa0Daaaaaaaaaabaaaaa)");
    }

    #[test]
    fn compile_invalid() {
        // Since the root Error does not support Eq type, we have to
        // compare the string representations of the error
        assert_eq!(
            ConcretePol::from_str("thresh(2,pk(),thresh(0))")
                .unwrap_err()
                .to_string(),
            "Threshold k must be greater than 0 and less than or equal to n 0<k<=n"
        );
        assert_eq!(
            ConcretePol::from_str("thresh(2,pk(),thresh(0,pk()))")
                .unwrap_err()
                .to_string(),
            "Threshold k must be greater than 0 and less than or equal to n 0<k<=n"
        );
        assert_eq!(
            ConcretePol::from_str("and(pk())").unwrap_err().to_string(),
            "And policy fragment must take 2 arguments"
        );
        assert_eq!(
            ConcretePol::from_str("or(pk())").unwrap_err().to_string(),
            "Or policy fragment must take 2 arguments"
        );
        assert_eq!(
            ConcretePol::from_str("thresh(3,after(0),pk(),pk())")
                .unwrap_err()
                .to_string(),
            "Time must be greater than 0; n > 0"
        );

        assert_eq!(
            ConcretePol::from_str("thresh(2,older(2147483650),pk(),pk())")
                .unwrap_err()
                .to_string(),
            "Relative/Absolute time must be less than 2^31; n < 2^31"
        );
    }

    //https://github.com/apoelstra/rust-miniscript/issues/41
    #[test]
    fn heavy_nest() {
        let policy_string = "thresh(1,pk(),pk(),pk(),thresh(1,pk(),pk(),pk(),thresh(1,pk(),pk(),pk(),thresh(1,pk(),pk(),pk(),thresh(1,pk(),pk(),pk(),thresh(1,pk(),pk(),pk(),thresh(1,pk(),pk(),pk(),thresh(1,pk(),pk(),pk(),thresh(1,pk(),pk(),pk(),thresh(1,pk(),pk(),pk(),thresh(1,pk(),pk(),pk(),thresh(1,pk(),pk(),pk(),thresh(1,pk(),pk(),pk(),thresh(1,pk(),pk(),pk(),thresh(1,pk(),pk(),pk(),thresh(1,pk(),pk(),pk(),thresh(1,pk(),pk(),pk(),thresh(1,pk(),pk(),pk(),thresh(1,pk(),pk(),pk(),thresh(1,pk(),pk(),pk(),thresh(1,pk(),pk(),pk(),thresh(1,pk(),pk(),pk(),thresh(1,pk(),pk(),pk(),thresh(1,pk(),pk(),pk(),thresh(1,pk(),pk(),pk(),thresh(1,pk(),pk(),pk(),thresh(1,pk(),pk(),pk(),thresh(1,pk(),pk(),pk(),thresh(1,pk(),pk(),pk(),thresh(1,pk(),pk(),pk(),thresh(1,pk(),pk(),pk(),thresh(1,pk(),pk(),pk(),thresh(1,pk(),pk(),pk(),thresh(1,pk(),pk(),pk(),thresh(1,pk(),pk(),pk(),thresh(1,pk(),pk(),pk(),thresh(1,pk(),pk(),pk(),thresh(1,pk(),pk(),pk(),thresh(1,pk(),pk(),pk(),thresh(1,pk(),pk(),pk(),thresh(1,pk(),pk(),pk(),thresh(1,pk(),pk(),pk(),thresh(1,pk(),pk(),pk(),thresh(1,pk(),pk(),pk(),thresh(1,pk(),pk(),pk(),thresh(1,pk(),pk(),pk(),thresh(1,pk(),pk(),pk(),thresh(1,pk(),pk(),pk(),thresh(1,pk(),pk(),pk(),thresh(1,pk(),pk(),pk(),thresh(1,pk(),pk(),pk(),thresh(1,pk(),pk(),pk(),thresh(1,pk(),pk(),pk(),thresh(1,pk(),pk(),pk(),thresh(1,pk(),pk(),pk(),thresh(1,pk(),pk(),pk(),thresh(1,pk(),pk(),pk(),thresh(1,pk(),pk(),pk(),thresh(1,pk(),pk(),pk(),thresh(1,pk(),pk(),pk(),thresh(1,pk(),pk(),pk(),thresh(1,pk(),pk(),pk(),thresh(1,pk(),pk(),pk(),thresh(1,pk(),pk(),pk(),thresh(1,pk(),pk(),pk(),thresh(1,pk(),pk(),pk(),thresh(1,pk(),pk(),pk(),thresh(1,pk(),pk(),pk(),thresh(1,pk(),pk(),pk(),thresh(1,pk(),pk(),pk(),thresh(1,pk(),pk(),pk(),thresh(1,pk(),pk(),pk(),thresh(1,pk(),pk(),pk(),thresh(1,pk(),pk(),pk(),thresh(1,pk(),pk(),pk(),thresh(1,pk(),pk(),pk(),thresh(1,pk(),pk(),pk(),thresh(1,pk(),pk(),pk(),thresh(1,pk(),pk(),pk(),thresh(1,pk(),pk(),pk(),thresh(1,pk(),pk(),pk(),thresh(1,pk(),pk(),pk(),thresh(1,pk(),pk(),pk(),thresh(1,pk(),pk(),pk(),thresh(1,pk(),pk(),pk(),thresh(1,pk(),pk(),pk(),thresh(1,pk(),pk(),pk(),thresh(1,pk(),pk(),pk(),thresh(1,pk(),pk(),pk(),thresh(1,pk(),pk(),pk(),thresh(1,pk(),pk(),pk(),thresh(1,pk(),pk(),pk(),thresh(1,pk(),pk(),pk(),thresh(1,pk(),pk(),pk(),thresh(1,pk(),pk(),pk(),thresh(1,pk(),pk(),pk(),thresh(1,pk(),pk(),pk(),thresh(1,pk(),pk(),pk(),thresh(1,pk(),pk(),pk(),thresh(1,pk(),pk(),pk(),thresh(1,pk(),pk(),pk(),thresh(1,pk(),pk(),pk(),thresh(1,pk(),pk(),pk(),thresh(1,pk(),pk(),pk(),thresh(1,pk(),pk(),pk(),thresh(1,pk(),pk(),pk(),thresh(1,pk(),pk(),pk(),thresh(1,pk(),pk(),pk(),thresh(1,pk(),pk(),pk(),thresh(1,pk(),pk(),pk(),thresh(1,pk(),pk(),pk(),thresh(1,pk(),pk(),pk(),thresh(1,pk(),pk(),pk(),thresh(1,pk(),pk(),pk(),thresh(1,pk(),pk(),pk(),thresh(1,pk(),pk(),pk(),thresh(1,pk(),pk(),pk(),thresh(1,pk(),pk(),pk(),thresh(1,pk(),pk(),pk(),thresh(1,pk(),pk(),pk(),thresh(1,pk(),pk(),pk(),thresh(1,pk(),pk(),pk(),thresh(1,pk(),pk(),pk(),thresh(1,pk(),pk(),pk(),thresh(1,pk(),pk(),pk(),thresh(1,pk(),pk(),pk(),thresh(1,pk(),pk(),pk(),thresh(1,pk(),pk(),pk(),thresh(1,pk(),pk(),pk(),thresh(1,pk(),pk(),pk(),thresh(1,pk(),pk(),pk(),thresh(1,pk(),pk(),pk(),thresh(1,pk(),pk(),pk(),thresh(1,pk(),pk(),pk(),thresh(1,pk(),pk(),pk(),thresh(1,pk(),pk(),pk(),thresh(1,pk(),pk(),pk(),thresh(1,pk(),pk(),pk(),thresh(1,pk(),pk(),pk(),thresh(1,pk(),pk(),pk(),thresh(1,pk(),pk(),pk(),thresh(1,pk(),pk(),pk(),thresh(1,pk(),pk(),pk(),thresh(1,pk(),pk(),pk(),thresh(1,pk(),pk(),pk(),thresh(1,pk(),pk(),pk(),thresh(1,pk(),pk(),pk(),thresh(1,pk(),pk(),pk(),thresh(1,pk(),pk(),pk(),thresh(1,pk(),pk(),pk(),thresh(1,pk(),pk(),pk(),thresh(1,pk(),pk(),pk(),thresh(1,pk(),pk(),pk(),thresh(1,pk(),pk(),pk(),thresh(1,pk(),pk(),pk(),thresh(1,pk(),pk(),pk(),thresh(1,pk(),pk(),pk(),thresh(1,pk(),pk(),pk(),thresh(1,pk(),pk(),pk(),thresh(1,pk(),pk(),pk(),thresh(1,pk(),pk(),pk(),thresh(1,pk(),pk(),pk(),thresh(1,pk(),pk(),pk(),thresh(1,pk(),pk(),pk(),thresh(1,pk(),pk(),pk(),thresh(1,pk(),pk(),pk(),thresh(1,pk(),pk(),pk(),thresh(1,pk(),pk(),pk(),thresh(1,pk(),pk(),pk(),thresh(1,pk(),pk(),pk(),thresh(1,pk(),pk(),pk(),thresh(1,pk(),pk(),pk(),thresh(1,pk(),pk(),pk(),thresh(1,pk(),pk(),pk(),thresh(1,pk(),pk(),pk(),thresh(1,pk(),pk(),pk(),thresh(1,pk(),pk(),pk(),thresh(1,pk(),pk(),pk(),thresh(1,pk(),pk(),pk(),thresh(1,pk(),pk(),pk(),thresh(1,pk(),pk(),pk(),thresh(1,pk(),pk(),pk(),thresh(1,pk(),pk(),pk(),thresh(1,pk(),pk(),pk(),thresh(1,pk(),pk(),pk(),thresh(1,pk(),pk(),pk(),thresh(1,pk(),pk(),pk(),thresh(1,pk(),pk(),pk(),thresh(1,pk(),pk(),pk(),thresh(1,pk(),pk(),pk(),thresh(1,pk(),pk(),pk(),thresh(1,pk(),pk(),pk(),thresh(1,pk(),pk(),pk(),thresh(1,pk(),pk(),pk(),thresh(1,pk(),pk(),pk(),thresh(1,pk(),pk(),pk(),thresh(1,pk(),pk(),pk(),thresh(1,pk(),pk(),pk(),thresh(1,pk(),pk(),pk(),thresh(1,pk(),pk(),pk(),thresh(1,pk(),pk(),pk(),thresh(1,pk(),pk(),pk(),thresh(1,pk(),pk(),pk(),thresh(1,pk(),pk(),pk(),thresh(1,pk(),pk(),pk(),thresh(1,pk(),pk(),pk(),thresh(1,pk(),pk(),pk(),thresh(1,pk(),pk(),pk(),thresh(1,pk(),pk(),pk(),thresh(1,pk(),pk(),pk(),thresh(1,pk(),pk(),pk(),thresh(1,pk(),pk(),pk(),thresh(1,pk(),pk(),pk(),thresh(1,pk(),pk(),pk(),thresh(1,pk(),pk(),pk(),thresh(1,pk(),pk(),pk(),thresh(1,pk(),pk(),pk(),thresh(1,pk(),pk(),pk(),thresh(1,pk(),pk(),pk(),thresh(1,pk(),pk(),pk(),thresh(1,pk(),pk(),pk(),thresh(1,pk(),pk(),pk(),thresh(1,pk(),pk(),pk(),thresh(1,pk(),pk(),pk(),thresh(1,pk(),pk(),pk(),thresh(1,pk(),pk(),pk(),thresh(1,pk(),pk(),pk(),thresh(1,pk(),pk(),pk(),thresh(1,pk(),pk(),pk(),thresh(1,pk(),pk(),pk(),thresh(1,pk(),pk(),pk(),thresh(1,pk(),pk(),pk(),thresh(1,pk(),pk(),pk(),thresh(1,pk(),pk(),pk(),thresh(1,pk(),pk(),pk(),thresh(1,pk(),pk(),pk(),thresh(1,pk(),pk(),pk(),thresh(1,pk(),pk(),pk(),thresh(1,pk(),pk(),pk(),thresh(1,pk(),pk(),pk(),thresh(1,pk(),pk(),pk(),thresh(1,pk(),pk(),pk(),thresh(1,pk(),pk(),pk(),thresh(1,pk(),pk(),pk(),thresh(1,pk(),pk(),pk(),thresh(1,pk(),pk(),pk(),thresh(1,pk(),pk(),pk(),thresh(1,pk(),pk(),pk(),thresh(1,pk(),pk(),pk(),thresh(1,pk(),pk(),pk(),thresh(1,pk(),pk(),pk(),thresh(1,pk(),pk(),pk(),thresh(1,pk(),pk(),pk(),thresh(1,pk(),pk(),pk(),thresh(1,pk(),pk(),pk(),thresh(1,pk(),pk(),pk(),thresh(1,pk(),pk(),pk(),thresh(1,pk(),pk(),pk(),thresh(1,pk(),pk(),pk(),thresh(1,pk(),pk(),pk(),thresh(1,pk(),pk(),pk(),thresh(1,pk(),pk(),pk(),thresh(1,pk(),pk(),pk(),thresh(1,pk(),pk(),pk(),thresh(1,pk(),pk(),pk(),thresh(1,pk(),pk(),pk(),thresh(1,pk(),pk(),pk(),thresh(1,pk(),pk(),pk(),thresh(1,pk(),pk(),pk(),thresh(1,pk(),pk(),pk(),thresh(1,pk(),pk(),pk(),thresh(1,pk(),pk(),pk(),thresh(1,pk(),pk(),pk(),thresh(1,pk(),pk(),pk(),thresh(1,pk(),pk(),pk(),thresh(1,pk(),pk(),pk(),thresh(1,pk(),pk(),pk(),thresh(1,pk(),pk(),pk(),thresh(1,pk(),pk(),pk(),thresh(1,pk(),pk(),pk(),thresh(1,pk(),pk(),pk(),thresh(1,pk(),pk(),pk(),thresh(1,pk(),pk(),pk(),thresh(1,pk(),pk(),pk(),thresh(1,pk(),pk(),pk(),thresh(1,pk(),pk(),pk(),thresh(1,pk(),pk(),pk(),thresh(1,pk(),pk(),pk(),thresh(1,pk(),pk(),pk(),thresh(1,pk(),pk(),pk(),thresh(1,pk(),pk(),pk(),thresh(1,pk(),pk(),pk(),thresh(1,pk(),pk(),pk(),thresh(1,pk(),pk(),pk(),thresh(1,pk(),pk(),pk(),thresh(1,pk(),pk(),pk(),thresh(1,pk(),pk(),pk(),thresh(1,pk(),pk(),pk(),thresh(1,pk(),pk(),pk(),thresh(1,pk(),pk(),pk(),thresh(1,pk(),pk(),pk(),thresh(1,pk(),pk(),pk(),thresh(1,pk(),pk(),pk(),thresh(1,pk(),pk(),pk(),thresh(1,pk(),pk(),pk(),thresh(1,pk(),pk(),pk(),thresh(1,pk(),pk(),pk(),thresh(1,pk(),pk(),pk(),thresh(1,pk(),pk(),pk(),thresh(1,pk(),pk(),pk(),thresh(1,pk(),pk(),pk(),thresh(1,pk(),pk(),pk(),thresh(1,pk(),pk(),pk(),thresh(1,pk(),pk(),pk(),thresh(1,pk(),pk(),pk(),thresh(1,pk(),pk(),pk(),thresh(1,pk(),pk(),pk(),thresh(1,pk(),pk(),pk(),thresh(1,pk(),pk(),pk(),thresh(1,pk(),pk(),pk(),thresh(1,pk(),pk(),pk(),thresh(1,pk(),pk(),pk(),thresh(1,pk(),pk(),pk(),thresh(1,pk(),pk(),pk(),thresh(1,pk(),pk(),pk(),thresh(1,pk(),pk(),pk(),thresh(1,pk(),pk(),pk(),thresh(1,pk(),pk(),pk(),thresh(1,pk(),pk(),pk(),thresh(1,pk(),pk(),pk(),thresh(1,pk(),pk(),pk(),thresh(1,pk(),pk(),pk(),thresh(1,pk(),pk(),pk(),thresh(1,pk(),pk(),pk(),thresh(1,pk(),pk(),pk(),thresh(1,pk(),pk(),pk(),thresh(1,pk(),pk(),pk(),thresh(1,pk(),pk(),pk(),thresh(1,pk(),pk(),pk(),thresh(1,pk(),pk(),pk(),thresh(1,pk(),pk(),pk(),thresh(1,pk(),pk(),pk(),thresh(1,pk(),pk(),pk(),thresh(1,pk(),pk(),pk(),thresh(1,pk(),pk(),pk(),thresh(1,pk(),pk(),pk(),thresh(1,pk(),pk(),pk(),thresh(1,pk(),pk(),pk(),thresh(1,pk(),pk(),pk(),thresh(1,pk(),pk(),pk(),thresh(1,pk(),pk(),pk(),thresh(1,pk(),pk(),pk(),thresh(1,pk(),pk(),pk(),thresh(1,pk(),pk(),pk(),thresh(1,pk(),pk(),pk(),thresh(1,pk(),pk(),pk(),thresh(1,pk(),pk(),pk(),thresh(1,pk(),pk(),pk(),thresh(1,pk(),pk(),pk(),thresh(1,pk(),pk(),pk(),thresh(1,pk(),pk(),pk(),thresh(1,pk(),pk(),pk(),thresh(1,pk(),pk(),pk(),thresh(1,pk(),pk(),pk(),thresh(1,pk(),pk(),pk(),thresh(1,pk(),pk(),pk(),thresh(1,pk(),pk(),pk(),thresh(1,pk(),pk(),pk(),thresh(1,pk(),pk(),pk(),thresh(1,pk(),pk(),pk(),thresh(1,pk(),pk(),pk(),thresh(1,pk(),pk(),pk(),thresh(1,pk(),pk(),pk(),thresh(1,pk(),pk(),pk(),thresh(1,pk(),pk(),pk(),thresh(1,pk(),pk(),pk(),thresh(1,pk(),pk(),pk(),thresh(1,pk(),pk(),pk(),thresh(1,pk(),pk(),pk(),thresh(1,pk(),pk(),pk(),thresh(1,pk(),pk(),pk(),thresh(1,pk(),pk(),pk(),thresh(1,pk(),pk(),pk(),thresh(1,pk(),pk(),pk(),thresh(1,pk(),pk(),pk(),thresh(1,pk(),pk(),pk(),thresh(1,pk(),pk(),pk(),thresh(1,pk(),pk(),pk(),thresh(1,pk(),pk(),pk(),thresh(1,pk(),pk(),pk(),thresh(1,pk(),pk(),pk(),thresh(1,pk(),pk(),pk(),thresh(1,pk(),pk(),pk(),thresh(1,pk(),pk(),pk(),thresh(1,pk(),pk(),pk(),thresh(1,pk(),pk(),pk(),thresh(1,pk(),pk(),pk(),thresh(1,pk(),pk(),pk(),thresh(1,pk(),pk(),pk(),thresh(1,pk(),pk(),pk(),thresh(1,pk(),pk(),pk(),thresh(1,pk(),pk(),pk(),thresh(1,pk(),pk(),pk(),thresh(1,pk(),pk(),pk(),thresh(1,pk(),pk(),pk(),thresh(1,pk(),pk(),pk(),thresh(1,pk(),pk(),pk(),thresh(1,pk(),pk(),pk(),thresh(1,pk(),pk(),pk(),thresh(1,pk(),pk(),pk(),thresh(1,pk(),pk(),pk(),thresh(1,pk(),pk(),pk(),thresh(1,pk(),pk(),pk(),thresh(1,pk(),pk(),pk(),thresh(1,pk(),pk(),pk(),thresh(1,pk(),pk(),pk(),thresh(1,pk(),pk(),pk(),thresh(1,pk(),pk(),pk(),thresh(1,pk(),pk(),pk(),thresh(1,pk(),pk(),pk(),thresh(1,pk(),pk(),pk(),thresh(1,pk(),pk(),pk(),thresh(1,pk(),pk(),pk(),thresh(1,pk(),pk(),pk(),thresh(1,pk(),pk(),pk(),thresh(1,pk(),pk(),pk(),thresh(1,pk(),pk(),pk(),thresh(1,pk(),pk(),pk(),thresh(1,pk(),pk(),pk(),thresh(1,pk(),pk(),pk(),thresh(1,pk(),pk(),pk(),thresh(1,pk(),pk(),pk(),thresh(1,pk(),pk(),pk(),thresh(1,pk(),pk(),pk(),thresh(1,pk(),pk(),pk(),thresh(1,pk(),pk(),pk(),thresh(1,pk(),pk(),pk(),thresh(1,pk(),pk(),pk(),thresh(1,pk(),pk(),pk(),thresh(1,pk(),pk(),pk(),thresh(1,pk(),pk(),pk(),thresh(1,pk(),pk(),pk(),thresh(1,pk(),pk(),pk(),thresh(1,pk(),pk(),pk(),thresh(1,pk(),pk(),pk(),thresh(1,pk(),pk(),pk(),thresh(1,pk(),pk(),pk(),thresh(1,pk(),pk(),pk(),thresh(1,pk(),pk(),pk(),thresh(1,pk(),pk(),pk(),thresh(1,pk(),pk(),pk(),thresh(1,pk(),pk(),pk(),thresh(1,pk(),pk(),pk(),thresh(1,pk(),pk(),pk(),thresh(1,pk(),pk(),pk(),thresh(1,pk(),pk(),pk(),thresh(1,pk(),pk(),pk(),thresh(1,pk(),pk(),pk(),thresh(1,pk(),pk(),pk(),thresh(1,pk(),pk(),pk(),thresh(1,pk(),pk(),pk(),thresh(1,pk(),pk(),pk(),thresh(1,pk(),pk(),pk(),thresh(1,pk(),pk(),pk(),thresh(1,pk(),pk(),pk(),thresh(1,pk(),pk(),pk(),thresh(1,pk(),pk(),pk(),thresh(1,pk(),pk(),pk(),thresh(1,pk(),pk(),pk(),thresh(1,pk(),pk(),pk(),thresh(1,pk(),pk(),pk(),thresh(1,pk(),pk(),pk(),thresh(1,pk(),pk(),pk(),thresh(1,pk(),pk(),pk(),thresh(1,pk(),pk(),pk(),thresh(1,pk(),pk(),pk(),thresh(1,pk(),pk(),pk(),thresh(1,pk(),pk(),pk(),thresh(1,pk(),pk(),pk(),thresh(1,pk(),pk(),pk(),thresh(1,pk(),pk(),pk(),thresh(1,pk(),pk(),pk(),thresh(1,pk(),pk(),pk(),thresh(1,pk(),pk(),pk(),thresh(1,pk(),pk(),pk(),thresh(1,pk(),pk(),pk(),thresh(1,pk(),pk(),pk(),thresh(1,pk(),pk(),pk(),thresh(1,pk(),pk(),pk(),thresh(1,pk(),pk(),pk(),thresh(1,pk(),pk(),pk(),thresh(1,pk(),pk(),pk(),thresh(1,pk(),pk(),pk(),thresh(1,pk(),pk(),pk(),thresh(1,pk(),pk(),pk(),thresh(1,pk(),pk(),pk(),thresh(1,pk(),pk(),pk(),thresh(1,pk(),pk(),pk(),thresh(1,pk(),pk(),pk(),thresh(1,pk(),pk(),pk(),thresh(1,pk(),pk(),pk(),thresh(1,pk(),pk(),pk(),thresh(1,pk(),pk(),pk(),thresh(1,pk(),pk(),pk(),thresh(1,pk(),pk(),pk(),thresh(1,pk(),pk(),pk(),thresh(1,pk(),pk(),pk(),thresh(1,pk(),pk(),pk(),thresh(1,pk(),pk(),pk(),thresh(1,pk(),pk(),pk(),thresh(1,pk(),pk(),pk(),thresh(1,pk(),pk(),pk(),thresh(1,pk(),pk(),pk(),thresh(1,pk(),pk(),pk(),thresh(1,pk(),pk(),pk(),thresh(1,pk(),pk(),pk(),thresh(1,pk(),pk(),pk(),thresh(1,pk(),pk(),pk(),thresh(1,pk(),pk(),pk(),thresh(1,pk(),pk(),pk(),thresh(1,pk(),pk(),pk(),thresh(1,pk(),pk(),pk(),thresh(1,pk(),pk(),pk(),thresh(1,pk(),pk(),pk(),thresh(1,pk(),pk(),pk(),thresh(1,pk(),pk(),pk(),thresh(1,pk(),pk(),pk(),thresh(1,pk(),pk(),pk(),thresh(1,pk(),pk(),pk(),thresh(1,pk(),pk(),pk(),thresh(1,pk(),pk(),pk(),thresh(1,pk(),pk(),pk(),thresh(1,pk(),pk(),pk(),thresh(1,pk(),pk(),pk(),thresh(1,pk(),pk(),pk(),thresh(1,pk(),pk(),pk(),thresh(1,pk(),pk(),pk(),thresh(1,pk(),pk(),pk(),thresh(1,pk(),pk(),pk(),thresh(1,pk(),pk(),pk(),thresh(1,pk(),pk(),pk(),thresh(1,pk(),pk(),pk(),thresh(1,pk(),pk(),pk(),thresh(1,pk(),pk(),pk(),thresh(1,pk(),pk(),pk(),thresh(1,pk(),pk(),pk(),thresh(1,pk(),pk(),pk(),thresh(1,pk(),pk(),pk(),thresh(1,pk(),pk(),pk(),thresh(1,pk(),pk(),pk(),thresh(1,pk(),pk(),pk(),thresh(1,pk(),pk(),pk(),thresh(1,pk(),pk(),pk(),thresh(1,pk(),pk(),pk(),thresh(1,pk(),pk(),pk(),thresh(1,pk(),pk(),pk(),thresh(1,pk(),pk(),pk(),thresh(1,pk(),pk(),pk(),thresh(1,pk(),pk(),pk(),thresh(1,pk(),pk(),pk(),thresh(1,pk(),pk(),pk(),thresh(1,pk(),pk(),pk(),thresh(1,pk(),pk(),pk(),thresh(1,pk(),pk(),pk(),thresh(1,pk(),pk(),pk(),thresh(1,pk(),pk(),pk(),thresh(1,pk(),pk(),pk(),thresh(1,pk(),pk(),pk(),thresh(1,pk(),pk(),pk(),thresh(1,pk(),pk(),pk(),thresh(1,pk(),pk(),pk(),thresh(1,pk(),pk(),pk(),thresh(1,pk(),pk(),pk(),thresh(1,pk(),pk(),pk(),thresh(1,pk(),pk(),pk(),thresh(1,pk(),pk(),pk(),thresh(1,pk(),pk(),pk(),thresh(1,pk(),pk(),pk(),thresh(1,pk(),pk(),pk(),thresh(1,pk(),pk(),pk(),thresh(1,pk(),pk(),pk(),thresh(1,pk(),pk(),pk(),thresh(1,pk(),pk(),pk(),thresh(1,pk(),pk(),pk(),thresh(1,pk(),pk(),pk(),thresh(1,pk(),pk(),pk(),thresh(1,pk(),pk(),pk(),thresh(1,pk(),pk(),pk(),thresh(1,pk(),pk(),pk(),thresh(1,pk(),pk(),pk(),thresh(1,pk(),pk(),pk(),thresh(1,pk(),pk(),pk(),thresh(1,pk(),pk(),pk(),thresh(1,pk(),pk(),pk(),thresh(1,pk(),pk(),pk(),thresh(1,pk(),pk(),pk(),thresh(1,pk(),pk(),pk(),thresh(1,pk(),pk(),pk(),thresh(1,pk(),pk(),pk(),thresh(1,pk(),pk(),pk(),thresh(1,pk(),pk(),pk(),thresh(1,pk(),pk(),pk(),thresh(1,pk(),pk(),pk(),thresh(1,pk(),pk(),pk(),thresh(1,pk(),pk(),pk(),thresh(1,pk(),pk(),pk(),thresh(1,pk(),pk(),pk(),thresh(1,pk(),pk(),pk(),thresh(1,pk(),pk(),pk(),thresh(1,pk(),pk(),pk(),thresh(1,pk(),pk(),pk(),thresh(1,pk(),pk(),pk(),thresh(1,pk(),pk(),pk(),thresh(1,pk(),pk(),pk(),thresh(1,pk(),pk(),pk(),thresh(1,pk(),pk(),pk(),thresh(1,pk(),pk(),pk(),thresh(1,pk(),pk(),pk(),thresh(1,pk(),pk(),pk(),thresh(1,pk(),pk(),pk(),thresh(1,pk(),pk(),pk(),thresh(1,pk(),pk(),pk(),thresh(1,pk(),pk(),pk(),thresh(1,pk(),pk(),pk(),thresh(1,pk(),pk(),pk(),thresh(1,pk(),pk(),pk(),thresh(1,pk(),pk(),pk(),thresh(1,pk(),pk(),pk(),thresh(1,pk(),pk(),pk(),thresh(1,pk(),pk(),pk(),thresh(1,pk(),pk(),pk(),thresh(1,pk(),pk(),pk(),thresh(1,pk(),pk(),pk(),thresh(1,pk(),pk(),pk(),thresh(1,pk(),pk(),pk(),thresh(1,pk(),pk(),pk(),thresh(1,pk(),pk(),pk(),thresh(1,pk(),pk(),pk(),thresh(1,pk(),pk(),pk(),thresh(1,pk(),pk(),pk(),thresh(1,pk(),pk(),pk(),thresh(1,pk(),pk(),pk(),thresh(1,pk(),pk(),pk(),thresh(1,pk(),pk(),pk(),thresh(1,pk(),pk(),pk(),thresh(1,pk(),pk(),pk(),thresh(1,pk(),pk(),pk(),thresh(1,pk(),pk(),pk(),thresh(1,pk(),pk(),pk(),thresh(1,pk(),pk(),pk(),thresh(1,pk(),pk(),pk(),thresh(1,pk(),pk(),pk(),thresh(1,pk(),pk(),pk(),thresh(1,pk(),pk(),pk(),thresh(1,pk(),pk(),pk(),thresh(1,pk(),pk(),pk(),thresh(1,pk(),pk(),pk(),thresh(1,pk(),pk(),pk(),thresh(1,pk(),pk(),pk(),thresh(1,pk(),pk(),pk(),thresh(1,pk(),pk(),pk(),thresh(1,pk(),pk(),pk(),thresh(1,pk(),pk(),pk(),thresh(1,pk(),pk(),pk(),thresh(1,pk(),pk(),pk(),thresh(1,pk(),pk(),pk(),thresh(1,pk(),pk(),pk(),thresh(1,pk(),pk(),pk(),thresh(1,pk(),pk(),pk(),thresh(1,pk(),pk(),pk(),thresh(1,pk(),pk(),pk(),thresh(1,pk(),pk(),pk(),thresh(1,pk(),pk(),pk(),thresh(1,pk(),pk(),pk(),thresh(1,pk(),pk(),pk(),thresh(1,pk(),pk(),pk(),thresh(1,pk(),pk(),pk(),thresh(1,pk(),pk(),pk(),thresh(1,pk(),pk(),pk(),thresh(1,pk(),pk(),pk(),thresh(1,pk(),pk(),pk(),thresh(1,pk(),pk(),pk(),thresh(1,pk(),pk(),pk(),thresh(1,pk(),pk(),pk(),thresh(1,pk(),pk(),pk(),thresh(1,pk(),pk(),pk(),thresh(1,pk(),pk(),pk(),thresh(1,pk(),pk(),pk(),thresh(1,pk(),pk(),pk(),thresh(1,pk(),pk(),pk(),thresh(1,pk(),pk(),pk(),thresh(1,pk(),pk(),pk(),thresh(1,pk(),pk(),pk(),thresh(1,pk(),pk(),pk(),thresh(1,pk(),pk(),pk(),thresh(1,pk(),pk(),pk(),thresh(1,pk(),pk(),pk(),thresh(1,pk(),pk(),pk(),thresh(1,pk(),pk(),pk(),thresh(1,pk(),pk(),pk()))))))))))))))))))))))))))))))))))))))))))))))))))))))))))))))))))))))))))))))))))))))))))))))))))))))))))))))))))))))))))))))))))))))))))))))))))))))))))))))))))))))))))))))))))))))))))))))))))))))))))))))))))))))))))))))))))))))))))))))))))))))))))))))))))))))))))))))))))))))))))))))))))))))))))))))))))))))))))))))))))))))))))))))))))))))))))))))))))))))))))))))))))))))))))))))))))))))))))))))))))))))))))))))))))))))))))))))))))))))))))))))))))))))))))))))))))))))))))))))))))))))))))))))))))))))))))))))))))))))))))))))))))))))))))))))))))))))))))))))))))))))))))))))))))))))))))))))))))))))))))))))))))))))))))))))))))))))))))))))))))))))))))))))))))))))))))))))))))))))))))))))))))))))))))))";
        ConcretePol::from_str(&policy_string).unwrap_err();
    }

    #[test]
    fn lift_andor() {
        let key_a: bitcoin::PublicKey =
            "02d7924d4f7d43ea965a465ae3095ff41131e5946f3c85f79e44adbcf8e27e080e"
                .parse()
                .unwrap();
        let key_b: bitcoin::PublicKey =
            "03b506a1dbe57b4bf48c95e0c7d417b87dd3b4349d290d2e7e9ba72c912652d80a"
                .parse()
                .unwrap();

        let ms_str: Miniscript<bitcoin::PublicKey, Segwitv0> = format!(
            "andor(multi(1,{}),older(42),c:pk_k({}))",
            key_a.inner, key_b.inner
        )
        .parse()
        .unwrap();
        assert_eq!(
            Semantic::Threshold(
                1,
                vec![
                    Semantic::Threshold(
                        2,
                        vec![
                            Semantic::KeyHash(key_a.pubkey_hash().as_hash()),
                            Semantic::Older(42)
                        ]
                    ),
                    Semantic::KeyHash(key_b.pubkey_hash().as_hash())
                ]
            ),
            ms_str.lift().unwrap()
        );
    }

    #[test]
    #[cfg(feature = "compiler")]
    fn taproot_compile() {
        // Trivial single-node compilation
        let unspendable_key: String = "UNSPENDABLE".to_string();
        {
            let policy: Concrete<String> = policy_str!("thresh(2,pk(A),pk(B),pk(C),pk(D))");
            let descriptor = policy.compile_tr(Some(unspendable_key.clone())).unwrap();

            let ms_compilation: Miniscript<String, Tap> = ms_str!("multi_a(2,A,B,C,D)");
            let tree: TapTree<String> = TapTree::Leaf(Arc::new(ms_compilation));
            let expected_descriptor =
                Descriptor::new_tr(unspendable_key.clone(), Some(tree)).unwrap();
            assert_eq!(descriptor, expected_descriptor);
        }

        // Trivial multi-node compilation
        {
            let policy: Concrete<String> = policy_str!("or(and(pk(A),pk(B)),and(pk(C),pk(D)))");
            let descriptor = policy.compile_tr(Some(unspendable_key.clone())).unwrap();

            let left_ms_compilation: Arc<Miniscript<String, Tap>> =
                Arc::new(ms_str!("and_v(v:pk(C),pk(D))"));
            let right_ms_compilation: Arc<Miniscript<String, Tap>> =
                Arc::new(ms_str!("and_v(v:pk(A),pk(B))"));
            let left_node: Arc<TapTree<String>> = Arc::from(TapTree::Leaf(left_ms_compilation));
            let right_node: Arc<TapTree<String>> = Arc::from(TapTree::Leaf(right_ms_compilation));
            let tree: TapTree<String> = TapTree::Tree(left_node, right_node);
            let expected_descriptor =
                Descriptor::new_tr(unspendable_key.clone(), Some(tree)).unwrap();
            assert_eq!(descriptor, expected_descriptor);
        }

        {
            // Invalid policy compilation (Duplicate PubKeys)
            let policy: Concrete<String> = policy_str!("or(and(pk(A),pk(B)),and(pk(A),pk(D)))");
            let descriptor = policy.compile_tr(Some(unspendable_key.clone()));

            assert_eq!(
                descriptor.unwrap_err().to_string(),
                "Policy contains duplicate keys"
            );
        }

        // Non-trivial multi-node compilation
        {
            let node_policies = [
                "and(pk(A),pk(B))",
                "and(pk(C),older(12960))",
                "pk(D)",
                "pk(E)",
                "thresh(3,pk(F),pk(G),pk(H))",
                "and(and(or(2@pk(I),1@pk(J)),or(1@pk(K),20@pk(L))),pk(M))",
                "pk(N)",
            ];

            // Floating-point precision errors cause the minor errors
            let node_probabilities: [f64; 7] =
                [0.12000002, 0.28, 0.08, 0.12, 0.19, 0.18999998, 0.02];

            let policy: Concrete<String> = policy_str!(
                "{}",
                &format!(
                    "or(4@or(3@{},7@{}),6@thresh(1,or(4@{},6@{}),{},or(9@{},1@{})))",
                    node_policies[0],
                    node_policies[1],
                    node_policies[2],
                    node_policies[3],
                    node_policies[4],
                    node_policies[5],
                    node_policies[6]
                )
            );
            let descriptor = policy.compile_tr(Some(unspendable_key.clone())).unwrap();

            let mut sorted_policy_prob = node_policies
                .iter()
                .zip(node_probabilities.iter())
                .collect::<Vec<_>>();
            sorted_policy_prob.sort_by(|a, b| (a.1).partial_cmp(&b.1).unwrap());
            let sorted_policies = sorted_policy_prob
                .into_iter()
                .map(|(x, _prob)| x)
                .collect::<Vec<_>>();

            // Generate TapTree leaves compilations from the given sub-policies
            let node_compilations = sorted_policies
                .into_iter()
                .map(|x| {
                    let leaf_policy: Concrete<String> = policy_str!("{}", x);
                    TapTree::Leaf(Arc::from(leaf_policy.compile::<Tap>().unwrap()))
                })
                .collect::<Vec<_>>();

            // Arrange leaf compilations (acc. to probabilities) using huffman encoding into a TapTree
            let tree = TapTree::Tree(
                Arc::from(TapTree::Tree(
                    Arc::from(node_compilations[4].clone()),
                    Arc::from(node_compilations[5].clone()),
                )),
                Arc::from(TapTree::Tree(
                    Arc::from(TapTree::Tree(
                        Arc::from(TapTree::Tree(
                            Arc::from(node_compilations[0].clone()),
                            Arc::from(node_compilations[1].clone()),
                        )),
                        Arc::from(node_compilations[3].clone()),
                    )),
                    Arc::from(node_compilations[6].clone()),
                )),
            );

            let expected_descriptor = Descriptor::new_tr("E".to_string(), Some(tree)).unwrap();
            assert_eq!(descriptor, expected_descriptor);
        }
    }
}<|MERGE_RESOLUTION|>--- conflicted
+++ resolved
@@ -79,9 +79,6 @@
     }
 }
 
-<<<<<<< HEAD
-impl<Pk: MiniscriptKey, Ctx: ScriptContext, Ext: Extension<Pk>> Miniscript<Pk, Ctx, Ext> {
-=======
 impl error::Error for LiftError {
     fn cause(&self) -> Option<&dyn error::Error> {
         use self::LiftError::*;
@@ -92,8 +89,7 @@
     }
 }
 
-impl<Pk: MiniscriptKey, Ctx: ScriptContext> Miniscript<Pk, Ctx> {
->>>>>>> c1bba6f7
+impl<Pk: MiniscriptKey, Ctx: ScriptContext, Ext: Extension<Pk>> Miniscript<Pk, Ctx, Ext> {
     /// Lifting corresponds conversion of miniscript into Policy
     /// [policy.semantic.Policy] for human readable or machine analysis.
     /// However, naively lifting miniscripts can result in incorrect
