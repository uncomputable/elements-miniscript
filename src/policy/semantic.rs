--- conflicted
+++ resolved
@@ -222,18 +222,10 @@
     // a normalized policy
     pub(crate) fn satisfy_constraint(self, witness: &Policy<Pk>, available: bool) -> Policy<Pk> {
         debug_assert!(self.clone().normalized() == self);
-<<<<<<< HEAD
         // only for internal purposes, safe to use unreachable!
-        if let Policy::Threshold(..) = *witness {
+        if let Policy::Threshold { .. } = *witness {
             unreachable!()
         }
-=======
-        if let Policy::Threshold { .. } = *witness {
-            // We can't debug_assert on Policy::Threshold.
-            panic!("should be unreachable")
-        }
-
->>>>>>> b809ab53
         let ret = match self {
             Policy::Threshold(k, subs) => {
                 let mut ret_subs = vec![];
