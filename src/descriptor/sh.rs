--- conflicted
+++ resolved
@@ -208,63 +208,6 @@
     }
 }
 
-impl<Pk: MiniscriptKey + ToPublicKey> Sh<Pk> {
-    /// Obtain the corresponding script pubkey for this descriptor
-    /// Non failing verion of [`DescriptorTrait::script_pubkey`] for this descriptor
-    pub fn spk(&self) -> Script {
-        match self.inner {
-            ShInner::Wsh(ref wsh) => wsh.spk().to_p2sh(),
-            ShInner::Wpkh(ref wpkh) => wpkh.spk().to_p2sh(),
-            ShInner::SortedMulti(ref smv) => smv.encode().to_p2sh(),
-            ShInner::Ms(ref ms) => ms.encode().to_p2sh(),
-        }
-    }
-
-    /// Obtain the corresponding script pubkey for this descriptor
-    /// Non failing verion of [`DescriptorTrait::address`] for this descriptor
-    pub fn addr(&self, network: bitcoin::Network) -> bitcoin::Address {
-        match self.inner {
-            ShInner::Wsh(ref wsh) => {
-                bitcoin::Address::p2sh(&wsh.spk(), network).expect("Size checked in Miniscript")
-            }
-            ShInner::Wpkh(ref wpkh) => {
-                bitcoin::Address::p2sh(&wpkh.spk(), network).expect("Size checked in Miniscript")
-            }
-            ShInner::SortedMulti(ref smv) => {
-                bitcoin::Address::p2sh(&smv.encode(), network).expect("Size checked in Miniscript")
-            }
-            ShInner::Ms(ref ms) => {
-                bitcoin::Address::p2sh(&ms.encode(), network).expect("Size checked in Miniscript")
-            }
-        }
-    }
-
-    /// Obtain the underlying miniscript for this descriptor
-    /// Non failing verion of [`DescriptorTrait::explicit_script`] for this descriptor
-    pub fn inner_script(&self) -> Script {
-        match self.inner {
-            ShInner::Wsh(ref wsh) => wsh.inner_script(),
-            ShInner::Wpkh(ref wpkh) => wpkh.spk(),
-            ShInner::SortedMulti(ref smv) => smv.encode(),
-            ShInner::Ms(ref ms) => ms.encode(),
-        }
-    }
-
-    /// Obtain the pre bip-340 signature script code for this descriptor
-    /// Non failing verion of [`DescriptorTrait::script_code`] for this descriptor
-    pub fn ecdsa_sighash_script_code(&self) -> Script {
-        match self.inner {
-            //     - For P2WSH witness program, if the witnessScript does not contain any `OP_CODESEPARATOR`,
-            //       the `scriptCode` is the `witnessScript` serialized as scripts inside CTxOut.
-            ShInner::Wsh(ref wsh) => wsh.ecdsa_sighash_script_code(),
-            ShInner::SortedMulti(ref smv) => smv.encode(),
-            ShInner::Wpkh(ref wpkh) => wpkh.ecdsa_sighash_script_code(),
-            // For "legacy" P2SH outputs, it is defined as the txo's redeemScript.
-            ShInner::Ms(ref ms) => ms.encode(),
-        }
-    }
-}
-
 impl<Pk: MiniscriptKey> ElementsTrait<Pk> for Sh<Pk>
 where
     Pk: FromStr,
@@ -299,6 +242,63 @@
     }
 }
 
+impl<Pk: MiniscriptKey + ToPublicKey> Sh<Pk> {
+    /// Obtain the corresponding script pubkey for this descriptor
+    /// Non failing verion of [`DescriptorTrait::script_pubkey`] for this descriptor
+    pub fn spk(&self) -> Script {
+        match self.inner {
+            ShInner::Wsh(ref wsh) => wsh.spk().to_p2sh(),
+            ShInner::Wpkh(ref wpkh) => wpkh.spk().to_p2sh(),
+            ShInner::SortedMulti(ref smv) => smv.encode().to_p2sh(),
+            ShInner::Ms(ref ms) => ms.encode().to_p2sh(),
+        }
+    }
+
+    /// Obtain the corresponding script pubkey for this descriptor
+    /// Non failing verion of [`DescriptorTrait::address`] for this descriptor
+    pub fn addr(&self, network: bitcoin::Network) -> bitcoin::Address {
+        match self.inner {
+            ShInner::Wsh(ref wsh) => {
+                bitcoin::Address::p2sh(&wsh.spk(), network).expect("Size checked in Miniscript")
+            }
+            ShInner::Wpkh(ref wpkh) => {
+                bitcoin::Address::p2sh(&wpkh.spk(), network).expect("Size checked in Miniscript")
+            }
+            ShInner::SortedMulti(ref smv) => {
+                bitcoin::Address::p2sh(&smv.encode(), network).expect("Size checked in Miniscript")
+            }
+            ShInner::Ms(ref ms) => {
+                bitcoin::Address::p2sh(&ms.encode(), network).expect("Size checked in Miniscript")
+            }
+        }
+    }
+
+    /// Obtain the underlying miniscript for this descriptor
+    /// Non failing verion of [`DescriptorTrait::explicit_script`] for this descriptor
+    pub fn inner_script(&self) -> Script {
+        match self.inner {
+            ShInner::Wsh(ref wsh) => wsh.inner_script(),
+            ShInner::Wpkh(ref wpkh) => wpkh.spk(),
+            ShInner::SortedMulti(ref smv) => smv.encode(),
+            ShInner::Ms(ref ms) => ms.encode(),
+        }
+    }
+
+    /// Obtain the pre bip-340 signature script code for this descriptor
+    /// Non failing verion of [`DescriptorTrait::script_code`] for this descriptor
+    pub fn ecdsa_sighash_script_code(&self) -> Script {
+        match self.inner {
+            //     - For P2WSH witness program, if the witnessScript does not contain any `OP_CODESEPARATOR`,
+            //       the `scriptCode` is the `witnessScript` serialized as scripts inside CTxOut.
+            ShInner::Wsh(ref wsh) => wsh.ecdsa_sighash_script_code(),
+            ShInner::SortedMulti(ref smv) => smv.encode(),
+            ShInner::Wpkh(ref wpkh) => wpkh.ecdsa_sighash_script_code(),
+            // For "legacy" P2SH outputs, it is defined as the txo's redeemScript.
+            ShInner::Ms(ref ms) => ms.encode(),
+        }
+    }
+}
+
 impl<Pk: MiniscriptKey> DescriptorTrait<Pk> for Sh<Pk>
 where
     Pk: FromStr,
@@ -321,7 +321,6 @@
         Pk: ToPublicKey,
     {
         match self.inner {
-<<<<<<< HEAD
             ShInner::Wsh(ref wsh) => {
                 Ok(elements::Address::p2sh(&wsh.script_pubkey(), None, params))
             }
@@ -332,12 +331,6 @@
                 Ok(elements::Address::p2sh(&smv.encode(), None, params))
             }
             ShInner::Ms(ref ms) => Ok(elements::Address::p2sh(&ms.encode(), None, params)),
-=======
-            ShInner::Wsh(ref wsh) => Ok(bitcoin::Address::p2sh(&wsh.spk(), network)?),
-            ShInner::Wpkh(ref wpkh) => Ok(bitcoin::Address::p2sh(&wpkh.spk(), network)?),
-            ShInner::SortedMulti(ref smv) => Ok(bitcoin::Address::p2sh(&smv.encode(), network)?),
-            ShInner::Ms(ref ms) => Ok(bitcoin::Address::p2sh(&ms.encode(), network)?),
->>>>>>> 6cd1fb66
         }
     }
 
