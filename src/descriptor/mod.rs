// Miniscript
// Written in 2018 by
//     Andrew Poelstra <apoelstra@wpsoftware.net>
//
// To the extent possible under law, the author(s) have dedicated all
// copyright and related and neighboring rights to this software to
// the public domain worldwide. This software is distributed without
// any warranty.
//
// You should have received a copy of the CC0 Public Domain Dedication
// along with this software.
// If not, see <http://creativecommons.org/publicdomain/zero/1.0/>.
//

//! # Output Descriptors
//!
//! Tools for representing Bitcoin output's scriptPubKeys as abstract spending
//! policies known as "output descriptors". These include a Miniscript which
//! describes the actual signing policy, as well as the blockchain format (P2SH,
//! Segwit v0, etc.)
//!
//! The format represents EC public keys abstractly to allow wallets to replace
//! these with BIP32 paths, pay-to-contract instructions, etc.
//!

use std::{collections::HashMap, sync::Arc};
use std::{
    fmt,
    str::{self, FromStr},
};

pub mod pegin;

use bitcoin;
use elements;
use elements::secp256k1_zkp;
use elements::Script;

use CovenantExt;

use self::checksum::verify_checksum;
use expression;
use miniscript;
use miniscript::{Legacy, Miniscript, Segwitv0};
use {
    BareCtx, Error, ForEach, ForEachKey, MiniscriptKey, Satisfier, ToPublicKey, TranslatePk,
    TranslatePk2,
};

// Directly export from lib.rs, exporting the trait here causes conflicts in this file
pub(crate) mod pretaproot;

mod bare;
mod blinded;
mod covenants;
mod segwitv0;
mod sh;
mod sortedmulti;
mod tr;

// Descriptor Exports
pub use self::bare::{Bare, Pkh};
pub use self::blinded::Blinded;
pub use self::segwitv0::{Wpkh, Wsh, WshInner};
pub use self::sh::{Sh, ShInner};
pub use self::sortedmulti::SortedMultiVec;
mod checksum;
mod key;
pub use self::covenants::{CovError, CovOperations, CovSatisfier, CovenantDescriptor};
pub use self::tr::{TapTree, Tr};

pub use self::key::{
    ConversionError, DescriptorKeyParseError, DescriptorPublicKey, DescriptorSecretKey,
    DescriptorSinglePriv, DescriptorSinglePub, DescriptorXKey, InnerXKey, SinglePubKey, Wildcard,
};

/// Alias type for a map of public key to secret key
///
/// This map is returned whenever a descriptor that contains secrets is parsed using
/// [`Descriptor::parse_descriptor`], since the descriptor will always only contain
/// public keys. This map allows looking up the corresponding secret key given a
/// public key from the descriptor.
pub type KeyMap = HashMap<DescriptorPublicKey, DescriptorSecretKey>;

/// Elements Descriptor String Prefix
pub const ELMTS_STR: &str = "el";
/// Elements specific additional features that
/// we want on DescriptorTrait from upstream.
// Maintained as a separate trait to avoid conflicts.
pub trait ElementsTrait<Pk: MiniscriptKey> {
    /// Compute a blinded address
    fn blind_addr(
        &self,
        blinder: Option<secp256k1_zkp::PublicKey>,
        params: &'static elements::AddressParams,
    ) -> Result<elements::Address, Error>
    where
        Pk: ToPublicKey;
}

/// A general trait for Bitcoin descriptor.
/// Offers function for witness cost estimation, script pubkey creation
/// satisfaction using the [Satisfier] trait.
// Unfortunately, the translation function cannot be added to trait
// because of traits cannot know underlying generic of Self.
// Thus, we must implement additional trait for translate function
pub trait DescriptorTrait<Pk: MiniscriptKey>: ElementsTrait<Pk> {
    /// Whether the descriptor is safe
    /// Checks whether all the spend paths in the descriptor are possible
    /// on the bitcoin network under the current standardness and consensus rules
    /// Also checks whether the descriptor requires signauture on all spend paths
    /// And whether the script is malleable.
    /// In general, all the guarantees of miniscript hold only for safe scripts.
    /// All the analysis guarantees of miniscript only hold safe scripts.
    /// The signer may not be able to find satisfactions even if one exists
    fn sanity_check(&self) -> Result<(), Error>;

    /// Computes the Bitcoin address of the descriptor, if one exists
    /// Some descriptors like pk() don't have any address.
    ///
    /// Errors:
    ///
    /// - On raw/bare descriptors that don't have any address
    /// - In Tr descriptors where the precomputed spend data is not available
    fn address(&self, params: &'static elements::AddressParams) -> Result<elements::Address, Error>
    where
        Pk: ToPublicKey;

    /// Computes the scriptpubkey of the descriptor
    fn script_pubkey(&self) -> Script
    where
        Pk: ToPublicKey;

    /// Computes the scriptSig that will be in place for an unsigned
    /// input spending an output with this descriptor. For pre-segwit
    /// descriptors, which use the scriptSig for signatures, this
    /// returns the empty script.
    ///
    /// This is used in Segwit transactions to produce an unsigned
    /// transaction whose txid will not change during signing (since
    /// only the witness data will change).
    fn unsigned_script_sig(&self) -> Script
    where
        Pk: ToPublicKey;

    /// Computes the "witness script" of the descriptor, i.e. the underlying
    /// script before any hashing is done. For `Bare`, `Pkh` and `Wpkh` this
    /// is the scriptPubkey; for `ShWpkh` and `Sh` this is the redeemScript;
    /// for the others it is the witness script.
    /// For `Tr` descriptors, this will error as there is no underlying script
    fn explicit_script(&self) -> Result<Script, Error>
    where
        Pk: ToPublicKey;

    /// Returns satisfying non-malleable witness and scriptSig with minimum weight to spend an
    /// output controlled by the given descriptor if it possible to
    /// construct one using the satisfier S.
    fn get_satisfaction<S>(&self, satisfier: S) -> Result<(Vec<Vec<u8>>, Script), Error>
    where
        Pk: ToPublicKey,
        S: Satisfier<Pk>;

    /// Returns satisfying, possibly malleable witness and scriptSig to spend an
    /// output controlled by the given descriptor if it possible to
    /// construct one using the satisfier S.
    fn get_satisfaction_mall<S>(&self, satisfier: S) -> Result<(Vec<Vec<u8>>, Script), Error>
    where
        Pk: ToPublicKey,
        S: Satisfier<Pk>;

    /// Attempts to produce a non-malleable satisfying witness and scriptSig to spend an
    /// output controlled by the given descriptor; add the data to a given
    /// `TxIn` output.
    fn satisfy<S>(&self, txin: &mut elements::TxIn, satisfier: S) -> Result<(), Error>
    where
        Pk: ToPublicKey,
        S: Satisfier<Pk>,
    {
        // easy default implementation
        let (witness, script_sig) = self.get_satisfaction(satisfier)?;
        txin.witness.script_witness = witness;
        txin.script_sig = script_sig;
        Ok(())
    }

    /// Computes an upper bound on the weight of a satisfying witness to the
    /// transaction. Assumes all ec-signatures are 73 bytes, including push opcode
    /// and sighash suffix. Includes the weight of the VarInts encoding the
    /// scriptSig and witness stack length.
    /// Returns Error when the descriptor is impossible to safisfy (ex: sh(OP_FALSE))
    fn max_satisfaction_weight(&self) -> Result<usize, Error>;

    /// Get the `scriptCode` of a transaction output.
    ///
    /// The `scriptCode` is the Script of the previous transaction output being serialized in the
    /// sighash when evaluating a `CHECKSIG` & co. OP code.
    /// Errors:
    /// - When the descriptor is Tr
    fn script_code(&self) -> Result<Script, Error>
    where
        Pk: ToPublicKey;
}

/// Descriptor Type of the descriptor
#[derive(Clone, Copy, PartialEq, Eq, PartialOrd, Ord, Hash, Debug)]
pub enum DescriptorType {
    /// Bare descriptor(Contains the native P2pk)
    Bare,
    /// Pure Sh Descriptor. Does not contain nested Wsh/Wpkh
    Sh,
    /// Pkh Descriptor
    Pkh,
    /// Wpkh Descriptor
    Wpkh,
    /// Wsh
    Wsh,
    /// Sh Wrapped Wsh
    ShWsh,
    /// Sh wrapped Wpkh
    ShWpkh,
    /// Sh Sorted Multi
    ShSortedMulti,
    /// Wsh Sorted Multi
    WshSortedMulti,
    /// Sh Wsh Sorted Multi
    ShWshSortedMulti,
    /// Legacy Pegin
    LegacyPegin,
    /// Dynafed Pegin
    Pegin,
    /// Covenant: Only supported in p2wsh context
    Cov,
    /// Tr
    Tr,
}

impl fmt::Display for DescriptorType {
    fn fmt(&self, f: &mut fmt::Formatter) -> fmt::Result {
        match *self {
            DescriptorType::Bare => write!(f, "bare"),
            DescriptorType::Sh => write!(f, "sh"),
            DescriptorType::Pkh => write!(f, "pkh"),
            DescriptorType::Wpkh => write!(f, "wpkh"),
            DescriptorType::Wsh => write!(f, "wsh"),
            DescriptorType::ShWsh => write!(f, "shwsh"),
            DescriptorType::ShWpkh => write!(f, "shwpkh"),
            DescriptorType::ShSortedMulti => write!(f, "shsortedmulti"),
            DescriptorType::WshSortedMulti => write!(f, "wshsortedmulti"),
            DescriptorType::ShWshSortedMulti => write!(f, "shwshsortedmulti"),
            DescriptorType::LegacyPegin => write!(f, "legacy_pegin"),
            DescriptorType::Pegin => write!(f, "pegin"),
            DescriptorType::Cov => write!(f, "elcovwsh"),
            DescriptorType::Tr => write!(f, "tr"),
        }
    }
}
impl FromStr for DescriptorType {
    type Err = Error;

    /// Does not check if the Descriptor is well formed or not.
    /// Such errors would be caught later while parsing the descriptor
    fn from_str(s: &str) -> Result<Self, Self::Err> {
        if s.len() >= 12 && &s[0..12] == "legacy_pegin" {
            Ok(DescriptorType::LegacyPegin)
        } else if s.len() >= 5 && &s[0..5] == "pegin" {
            Ok(DescriptorType::Pegin)
        } else if s.len() >= 3 && &s[0..3] == "pkh" {
            Ok(DescriptorType::Pkh)
        } else if s.len() >= 4 && &s[0..4] == "wpkh" {
            Ok(DescriptorType::Wpkh)
        } else if s.len() >= 6 && &s[0..6] == "sh(wsh" {
            Ok(DescriptorType::ShWsh)
        } else if s.len() >= 7 && &s[0..7] == "sh(wpkh" {
            Ok(DescriptorType::ShWpkh)
        } else if s.len() >= 14 && &s[0..14] == "sh(sortedmulti" {
            Ok(DescriptorType::ShSortedMulti)
        } else if s.len() >= 18 && &s[0..18] == "sh(wsh(sortedmulti" {
            Ok(DescriptorType::ShWshSortedMulti)
        } else if s.len() >= 2 && &s[0..2] == "sh" {
            Ok(DescriptorType::Sh)
        } else if s.len() >= 15 && &s[0..15] == "wsh(sortedmulti" {
            Ok(DescriptorType::WshSortedMulti)
        } else if s.len() >= 3 && &s[0..3] == "wsh" {
            Ok(DescriptorType::Wsh)
        } else if s.len() >= 6 && &s[0..6] == "covwsh" {
            Ok(DescriptorType::Cov)
        } else {
            Ok(DescriptorType::Bare)
        }
    }
}
/// Method for determining Type of descriptor when parsing from String
pub enum DescriptorInfo {
    /// Bitcoin Descriptor
    Btc {
        /// Whether descriptor has secret keys
        has_secret: bool,
        /// The type of descriptor
        ty: DescriptorType,
    },
    /// Elements Descriptor
    Elements {
        /// Whether descriptor has secret keys
        has_secret: bool,
        /// The type of descriptor
        ty: DescriptorType,
    },
    /// Pegin descriptor
    /// Only provides information about the bitcoin side of descriptor
    /// Use [DescriptorTrait::user_desc] method to obtain the user descriptor
    /// and call DescriptorType method on it on to find information about
    /// the user claim descriptor.
    Pegin {
        /// Whether the user descriptor has secret
        has_secret: bool,
        /// The type of descriptor
        ty: DescriptorType,
    },
}

impl DescriptorInfo {
    /// Compute the [DescriptorInfo] for the given descriptor string
    /// This method should when the user is unsure whether they are parsing
    /// Bitcoin Descriptor, Elements Descriptor or Pegin Descriptors.
    /// This also returns information whether the descriptor contains any secrets
    /// of the type [DescriptorSecretKey]. If the descriptor contains secret, users
    /// should use the method [DescriptorPublicKey::parse_descriptor] to obtain the
    /// Descriptor and a secret key to public key mapping
    pub fn from_desc_str(s: &str) -> Result<Self, Error> {
        let is_secret_key = |s: &String, has_secret: &mut bool| -> String {
            *has_secret = match DescriptorSecretKey::from_str(s) {
                Ok(_sk) => true,
                Err(_) => false,
            };
            String::from("")
        };

        // Parse as a string descriptor
        let mut has_secret_pk = false;
        let mut has_secret_pkh = false;
        let descriptor = Descriptor::<String>::from_str(s)?;
        let _d = descriptor.translate_pk_infallible(
            |pk| is_secret_key(pk, &mut has_secret_pk),
            |pkh| is_secret_key(pkh, &mut has_secret_pkh),
        );
        let has_secret = has_secret_pk || has_secret_pkh;
        let ty = DescriptorType::from_str(s)?;
        let is_pegin = match ty {
            DescriptorType::Pegin | DescriptorType::LegacyPegin => true,
            _ => false,
        };
        // Todo: add elements later
        if is_pegin {
            Ok(DescriptorInfo::Pegin { has_secret, ty })
        } else {
            Ok(DescriptorInfo::Btc { has_secret, ty })
        }
    }
}

/// Script descriptor
#[derive(Clone, PartialEq, Eq, PartialOrd, Ord)]
pub enum Descriptor<Pk: MiniscriptKey> {
    /// A raw scriptpubkey (including pay-to-pubkey) under Legacy context
    Bare(Bare<Pk>),
    /// Pay-to-PubKey-Hash
    Pkh(Pkh<Pk>),
    /// Pay-to-Witness-PubKey-Hash
    Wpkh(Wpkh<Pk>),
    /// Pay-to-ScriptHash(includes nested wsh/wpkh/sorted multi)
    Sh(Sh<Pk>),
    /// Pay-to-Witness-ScriptHash with Segwitv0 context
    Wsh(Wsh<Pk>),
    /// Pay-to-Taproot
    Tr(Tr<Pk>),
    /// Covenant descriptor with all known extensions
    /// Downstream implementations of extensions should implement directly use descriptor API
    Cov(CovenantDescriptor<Pk, CovenantExt>),
}

impl<Pk: MiniscriptKey> Descriptor<Pk> {
    // Keys

    /// Create a new pk descriptor
    pub fn new_pk(pk: Pk) -> Self {
        // roundabout way to constuct `c:pk_k(pk)`
        let ms: Miniscript<Pk, BareCtx> =
            Miniscript::from_ast(miniscript::decode::Terminal::Check(Arc::new(
                Miniscript::from_ast(miniscript::decode::Terminal::PkK(pk))
                    .expect("Type check cannot fail"),
            )))
            .expect("Type check cannot fail");
        Descriptor::Bare(Bare::new(ms).expect("Context checks cannot fail for p2pk"))
    }

    /// Create a new PkH descriptor
    pub fn new_pkh(pk: Pk) -> Self {
        Descriptor::Pkh(Pkh::new(pk))
    }

    /// Create a new Wpkh descriptor
    /// Will return Err if uncompressed key is used
    pub fn new_wpkh(pk: Pk) -> Result<Self, Error> {
        Ok(Descriptor::Wpkh(Wpkh::new(pk)?))
    }

    /// Create a new sh wrapped wpkh from `Pk`.
    /// Errors when uncompressed keys are supplied
    pub fn new_sh_wpkh(pk: Pk) -> Result<Self, Error> {
        Ok(Descriptor::Sh(Sh::new_wpkh(pk)?))
    }

    // Miniscripts

    /// Create a new sh for a given redeem script
    /// Errors when miniscript exceeds resource limits under p2sh context
    /// or does not type check at the top level
    pub fn new_sh(ms: Miniscript<Pk, Legacy>) -> Result<Self, Error> {
        Ok(Descriptor::Sh(Sh::new(ms)?))
    }

    /// Create a new wsh descriptor from witness script
    /// Errors when miniscript exceeds resource limits under p2sh context
    /// or does not type check at the top level
    pub fn new_wsh(ms: Miniscript<Pk, Segwitv0>) -> Result<Self, Error> {
        Ok(Descriptor::Wsh(Wsh::new(ms)?))
    }

    /// Create a new sh wrapped wsh descriptor with witness script
    /// Errors when miniscript exceeds resource limits under wsh context
    /// or does not type check at the top level
    pub fn new_sh_wsh(ms: Miniscript<Pk, Segwitv0>) -> Result<Self, Error> {
        Ok(Descriptor::Sh(Sh::new_wsh(ms)?))
    }

    /// Create a new bare descriptor from witness script
    /// Errors when miniscript exceeds resource limits under bare context
    /// or does not type check at the top level
    pub fn new_bare(ms: Miniscript<Pk, BareCtx>) -> Result<Self, Error> {
        Ok(Descriptor::Bare(Bare::new(ms)?))
    }

    // Wrap with sh

    /// Create a new sh wrapper for the given wpkh descriptor
    pub fn new_sh_with_wpkh(wpkh: Wpkh<Pk>) -> Self {
        Descriptor::Sh(Sh::new_with_wpkh(wpkh))
    }

    /// Create a new sh wrapper for the given wsh descriptor
    pub fn new_sh_with_wsh(wsh: Wsh<Pk>) -> Self {
        Descriptor::Sh(Sh::new_with_wsh(wsh))
    }

    // sorted multi

    /// Create a new sh sortedmulti descriptor with threshold `k`
    /// and Vec of `pks`.
    /// Errors when miniscript exceeds resource limits under p2sh context
    pub fn new_sh_sortedmulti(k: usize, pks: Vec<Pk>) -> Result<Self, Error> {
        Ok(Descriptor::Sh(Sh::new_sortedmulti(k, pks)?))
    }

    /// Create a new sh wrapped wsh sortedmulti descriptor from threshold
    /// `k` and Vec of `pks`
    /// Errors when miniscript exceeds resource limits under segwit context
    pub fn new_sh_wsh_sortedmulti(k: usize, pks: Vec<Pk>) -> Result<Self, Error> {
        Ok(Descriptor::Sh(Sh::new_wsh_sortedmulti(k, pks)?))
    }

    /// Create a new wsh sorted multi descriptor
    /// Errors when miniscript exceeds resource limits under p2sh context
    pub fn new_wsh_sortedmulti(k: usize, pks: Vec<Pk>) -> Result<Self, Error> {
        Ok(Descriptor::Wsh(Wsh::new_sortedmulti(k, pks)?))
    }

    /// Create new tr descriptor
    /// Errors when miniscript exceeds resource limits under Tap context
    pub fn new_tr(key: Pk, script: Option<tr::TapTree<Pk>>) -> Result<Self, Error> {
        Ok(Descriptor::Tr(Tr::new(key, script)?))
    }

    /// Create a new covenant descriptor
    // All extensions are supported in wsh descriptor
    pub fn new_cov_wsh(pk: Pk, ms: Miniscript<Pk, Segwitv0, CovenantExt>) -> Result<Self, Error> {
        let cov = CovenantDescriptor::new(pk, ms)?;
        Ok(Descriptor::Cov(cov))
    }

    /// Get the [DescriptorType] of [Descriptor]
    pub fn desc_type(&self) -> DescriptorType {
        match *self {
            Descriptor::Bare(ref _bare) => DescriptorType::Bare,
            Descriptor::Pkh(ref _pkh) => DescriptorType::Pkh,
            Descriptor::Wpkh(ref _wpkh) => DescriptorType::Wpkh,
            Descriptor::Sh(ref sh) => match sh.as_inner() {
                ShInner::Wsh(ref wsh) => match wsh.as_inner() {
                    WshInner::SortedMulti(ref _smv) => DescriptorType::ShWshSortedMulti,
                    WshInner::Ms(ref _ms) => DescriptorType::ShWsh,
                },
                ShInner::Wpkh(ref _wpkh) => DescriptorType::ShWpkh,
                ShInner::SortedMulti(ref _smv) => DescriptorType::ShSortedMulti,
                ShInner::Ms(ref _ms) => DescriptorType::Sh,
            },
            Descriptor::Wsh(ref wsh) => match wsh.as_inner() {
                WshInner::SortedMulti(ref _smv) => DescriptorType::WshSortedMulti,
                WshInner::Ms(ref _ms) => DescriptorType::Wsh,
            },
            Descriptor::Cov(ref _cov) => DescriptorType::Cov,
            Descriptor::Tr(ref _tr) => DescriptorType::Tr,
        }
    }

    /// Tries to convert descriptor as a covenant descriptor
    pub fn as_cov(&self) -> Result<&CovenantDescriptor<Pk, CovenantExt>, Error> {
        if let Descriptor::Cov(cov) = self {
            Ok(cov)
        } else {
            Err(Error::CovError(CovError::BadCovDescriptor))
        }
    }

    /// Return a string without the checksum
    pub fn to_string_no_chksum(&self) -> String {
        format!("{:?}", self)
    }
    /// .
    /// Convert a Descriptor into [`pretaproot::PreTaprootDescriptor`]
    /// # Examples
    ///
    /// ```
    /// use std::str::FromStr;
    /// use elements_miniscript::descriptor::Descriptor;
    /// use elements_miniscript::{PreTaprootDescriptor, PreTaprootDescriptorTrait};
    /// use elements_miniscript::bitcoin;
    ///
    /// // A descriptor with a string generic
    /// let desc = Descriptor::<bitcoin::PublicKey>::from_str("elwpkh(02e18f242c8b0b589bfffeac30e1baa80a60933a649c7fb0f1103e78fbf58aa0ed)")
    ///     .expect("Valid segwitv0 descriptor");
    /// let pre_tap_desc = desc.into_pre_taproot_desc().expect("Wsh is pre taproot");
    ///
    /// // Now the script code and explicit script no longer fail on longer fail
    /// // on PreTaprootDescriptor using PreTaprootDescriptorTrait
    /// let script_code = pre_tap_desc.script_code();
    /// assert_eq!(script_code.to_string(),
    ///     "Script(OP_DUP OP_HASH160 OP_PUSHBYTES_20 62107d047e8818b594303fe0657388cc4fc8771f OP_EQUALVERIFY OP_CHECKSIG)"
    /// );
    /// ```
    ///
    /// # Errors
    ///
    /// This function will return an error if descriptor is not a pre taproot descriptor.
    pub fn into_pre_taproot_desc(self) -> Result<pretaproot::PreTaprootDescriptor<Pk>, Self> {
        match self {
            Descriptor::Bare(bare) => Ok(pretaproot::PreTaprootDescriptor::Bare(bare)),
            Descriptor::Pkh(pkh) => Ok(pretaproot::PreTaprootDescriptor::Pkh(pkh)),
            Descriptor::Wpkh(wpkh) => Ok(pretaproot::PreTaprootDescriptor::Wpkh(wpkh)),
            Descriptor::Sh(sh) => Ok(pretaproot::PreTaprootDescriptor::Sh(sh)),
            Descriptor::Wsh(wsh) => Ok(pretaproot::PreTaprootDescriptor::Wsh(wsh)),
            Descriptor::Tr(tr) => Err(Descriptor::Tr(tr)),
            Descriptor::Cov(cov) => Err(Descriptor::Cov(cov)),
        }
    }
}

impl<P: MiniscriptKey, Q: MiniscriptKey> TranslatePk<P, Q> for Descriptor<P> {
    type Output = Descriptor<Q>;
    /// Convert a descriptor using abstract keys to one using specific keys
    /// This will panic if translatefpk returns an uncompressed key when
    /// converting to a Segwit descriptor. To prevent this panic, ensure
    /// translatefpk returns an error in this case instead.
    fn translate_pk<Fpk, Fpkh, E>(
        &self,
        mut translatefpk: Fpk,
        mut translatefpkh: Fpkh,
    ) -> Result<Descriptor<Q>, E>
    where
        Fpk: FnMut(&P) -> Result<Q, E>,
        Fpkh: FnMut(&P::Hash) -> Result<Q::Hash, E>,
        Q: MiniscriptKey,
    {
        let desc = match *self {
            Descriptor::Bare(ref bare) => {
                Descriptor::Bare(bare.translate_pk(&mut translatefpk, &mut translatefpkh)?)
            }
            Descriptor::Pkh(ref pk) => {
                Descriptor::Pkh(pk.translate_pk(&mut translatefpk, &mut translatefpkh)?)
            }
            Descriptor::Wpkh(ref pk) => {
                Descriptor::Wpkh(pk.translate_pk(&mut translatefpk, &mut translatefpkh)?)
            }
            Descriptor::Sh(ref sh) => {
                Descriptor::Sh(sh.translate_pk(&mut translatefpk, &mut translatefpkh)?)
            }
            Descriptor::Wsh(ref wsh) => {
                Descriptor::Wsh(wsh.translate_pk(&mut translatefpk, &mut translatefpkh)?)
            }
            Descriptor::Cov(ref cov) => {
                Descriptor::Cov(cov.translate_pk(&mut translatefpk, &mut translatefpkh)?)
            }
            Descriptor::Tr(ref tr) => {
                Descriptor::Tr(tr.translate_pk(&mut translatefpk, &mut translatefpkh)?)
            }
        };
        Ok(desc)
    }
}

impl<Pk: MiniscriptKey> ElementsTrait<Pk> for Descriptor<Pk> {
    fn blind_addr(
        &self,
        blinder: Option<secp256k1_zkp::PublicKey>,
        params: &'static elements::AddressParams,
    ) -> Result<elements::Address, Error>
    where
        Pk: ToPublicKey,
    {
        match *self {
            Descriptor::Bare(ref bare) => bare.blind_addr(blinder, params),
            Descriptor::Pkh(ref pkh) => pkh.blind_addr(blinder, params),
            Descriptor::Wpkh(ref wpkh) => wpkh.blind_addr(blinder, params),
            Descriptor::Wsh(ref wsh) => wsh.blind_addr(blinder, params),
            Descriptor::Sh(ref sh) => sh.blind_addr(blinder, params),
            Descriptor::Cov(ref cov) => cov.blind_addr(blinder, params),
            Descriptor::Tr(ref tr) => tr.blind_addr(blinder, params),
        }
    }
}

impl<Pk: MiniscriptKey> DescriptorTrait<Pk> for Descriptor<Pk> {
    /// Whether the descriptor is safe
    /// Checks whether all the spend paths in the descriptor are possible
    /// on the bitcoin network under the current standardness and consensus rules
    /// Also checks whether the descriptor requires signauture on all spend paths
    /// And whether the script is malleable.
    /// In general, all the guarantees of miniscript hold only for safe scripts.
    /// All the analysis guarantees of miniscript only hold safe scripts.
    /// The signer may not be able to find satisfactions even if one exists
    fn sanity_check(&self) -> Result<(), Error> {
        match *self {
            Descriptor::Bare(ref bare) => bare.sanity_check(),
            Descriptor::Pkh(ref pkh) => pkh.sanity_check(),
            Descriptor::Wpkh(ref wpkh) => wpkh.sanity_check(),
            Descriptor::Wsh(ref wsh) => wsh.sanity_check(),
            Descriptor::Sh(ref sh) => sh.sanity_check(),
            Descriptor::Cov(ref cov) => cov.sanity_check(),
            Descriptor::Tr(ref tr) => tr.sanity_check(),
        }
    }
    /// Computes the Bitcoin address of the descriptor, if one exists
    fn address(&self, params: &'static elements::AddressParams) -> Result<elements::Address, Error>
    where
        Pk: ToPublicKey,
    {
        match *self {
            Descriptor::Bare(ref bare) => bare.address(params),
            Descriptor::Pkh(ref pkh) => pkh.address(params),
            Descriptor::Wpkh(ref wpkh) => wpkh.address(params),
            Descriptor::Wsh(ref wsh) => wsh.address(params),
            Descriptor::Sh(ref sh) => sh.address(params),
            Descriptor::Cov(ref cov) => cov.address(params),
            Descriptor::Tr(ref tr) => tr.address(params),
        }
    }

    /// Computes the scriptpubkey of the descriptor
    fn script_pubkey(&self) -> Script
    where
        Pk: ToPublicKey,
    {
        match *self {
            Descriptor::Bare(ref bare) => bare.script_pubkey(),
            Descriptor::Pkh(ref pkh) => pkh.script_pubkey(),
            Descriptor::Wpkh(ref wpkh) => wpkh.script_pubkey(),
            Descriptor::Wsh(ref wsh) => wsh.script_pubkey(),
            Descriptor::Sh(ref sh) => sh.script_pubkey(),
            Descriptor::Cov(ref cov) => cov.script_pubkey(),
            Descriptor::Tr(ref tr) => tr.script_pubkey(),
        }
    }

    /// Computes the scriptSig that will be in place for an unsigned
    /// input spending an output with this descriptor. For pre-segwit
    /// descriptors, which use the scriptSig for signatures, this
    /// returns the empty script.
    ///
    /// This is used in Segwit transactions to produce an unsigned
    /// transaction whose txid will not change during signing (since
    /// only the witness data will change).
    fn unsigned_script_sig(&self) -> Script
    where
        Pk: ToPublicKey,
    {
        match *self {
            Descriptor::Bare(ref bare) => bare.unsigned_script_sig(),
            Descriptor::Pkh(ref pkh) => pkh.unsigned_script_sig(),
            Descriptor::Wpkh(ref wpkh) => wpkh.unsigned_script_sig(),
            Descriptor::Wsh(ref wsh) => wsh.unsigned_script_sig(),
            Descriptor::Sh(ref sh) => sh.unsigned_script_sig(),
            Descriptor::Cov(ref cov) => cov.unsigned_script_sig(),
            Descriptor::Tr(ref tr) => tr.unsigned_script_sig(),
        }
    }

    /// Computes the "witness script" of the descriptor, i.e. the underlying
    /// script before any hashing is done. For `Bare`, `Pkh` and `Wpkh` this
    /// is the scriptPubkey; for `ShWpkh` and `Sh` this is the redeemScript;
    /// for the others it is the witness script.
    /// Errors:
    /// - When the descriptor is Tr
    fn explicit_script(&self) -> Result<Script, Error>
    where
        Pk: ToPublicKey,
    {
        match *self {
            Descriptor::Bare(ref bare) => bare.explicit_script(),
            Descriptor::Pkh(ref pkh) => pkh.explicit_script(),
            Descriptor::Wpkh(ref wpkh) => wpkh.explicit_script(),
            Descriptor::Wsh(ref wsh) => wsh.explicit_script(),
            Descriptor::Sh(ref sh) => sh.explicit_script(),
            Descriptor::Cov(ref cov) => cov.explicit_script(),
            Descriptor::Tr(ref tr) => tr.explicit_script(),
        }
    }

    /// Returns satisfying non-malleable witness and scriptSig to spend an
    /// output controlled by the given descriptor if it possible to
    /// construct one using the satisfier S.
    fn get_satisfaction<S>(&self, satisfier: S) -> Result<(Vec<Vec<u8>>, Script), Error>
    where
        Pk: ToPublicKey,
        S: Satisfier<Pk>,
    {
        match *self {
            Descriptor::Bare(ref bare) => bare.get_satisfaction(satisfier),
            Descriptor::Pkh(ref pkh) => pkh.get_satisfaction(satisfier),
            Descriptor::Wpkh(ref wpkh) => wpkh.get_satisfaction(satisfier),
            Descriptor::Wsh(ref wsh) => wsh.get_satisfaction(satisfier),
            Descriptor::Sh(ref sh) => sh.get_satisfaction(satisfier),
            Descriptor::Cov(ref cov) => cov.get_satisfaction(satisfier),
            Descriptor::Tr(ref tr) => tr.get_satisfaction(satisfier),
        }
    }

    /// Returns a possilbly mallable satisfying non-malleable witness and scriptSig to spend an
    /// output controlled by the given descriptor if it possible to
    /// construct one using the satisfier S.
    fn get_satisfaction_mall<S>(&self, satisfier: S) -> Result<(Vec<Vec<u8>>, Script), Error>
    where
        Pk: ToPublicKey,
        S: Satisfier<Pk>,
    {
        match *self {
            Descriptor::Bare(ref bare) => bare.get_satisfaction_mall(satisfier),
            Descriptor::Pkh(ref pkh) => pkh.get_satisfaction_mall(satisfier),
            Descriptor::Wpkh(ref wpkh) => wpkh.get_satisfaction_mall(satisfier),
            Descriptor::Wsh(ref wsh) => wsh.get_satisfaction_mall(satisfier),
            Descriptor::Sh(ref sh) => sh.get_satisfaction_mall(satisfier),
            Descriptor::Cov(ref cov) => cov.get_satisfaction_mall(satisfier),
            Descriptor::Tr(ref tr) => tr.get_satisfaction_mall(satisfier),
        }
    }

    /// Computes an upper bound on the weight of a satisfying witness to the
    /// transaction. Assumes all signatures are 73 bytes, including push opcode
    /// and sighash suffix. Includes the weight of the VarInts encoding the
    /// scriptSig and witness stack length.
    fn max_satisfaction_weight(&self) -> Result<usize, Error> {
        match *self {
            Descriptor::Bare(ref bare) => bare.max_satisfaction_weight(),
            Descriptor::Pkh(ref pkh) => pkh.max_satisfaction_weight(),
            Descriptor::Wpkh(ref wpkh) => wpkh.max_satisfaction_weight(),
            Descriptor::Wsh(ref wsh) => wsh.max_satisfaction_weight(),
            Descriptor::Sh(ref sh) => sh.max_satisfaction_weight(),
            Descriptor::Cov(ref cov) => cov.max_satisfaction_weight(),
            Descriptor::Tr(ref tr) => tr.max_satisfaction_weight(),
        }
    }

    /// Get the `scriptCode` of a transaction output.
    ///
    /// The `scriptCode` is the Script of the previous transaction output being serialized in the
    /// sighash when evaluating a `CHECKSIG` & co. OP code.
    /// Returns Error for Tr descriptors
    fn script_code(&self) -> Result<Script, Error>
    where
        Pk: ToPublicKey,
    {
        match *self {
            Descriptor::Bare(ref bare) => bare.script_code(),
            Descriptor::Pkh(ref pkh) => pkh.script_code(),
            Descriptor::Wpkh(ref wpkh) => wpkh.script_code(),
            Descriptor::Wsh(ref wsh) => wsh.script_code(),
            Descriptor::Sh(ref sh) => sh.script_code(),
            Descriptor::Cov(ref cov) => cov.script_code(),
            Descriptor::Tr(ref tr) => tr.script_code(),
        }
    }
}

impl<Pk: MiniscriptKey> ForEachKey<Pk> for Descriptor<Pk> {
    fn for_each_key<'a, F: FnMut(ForEach<'a, Pk>) -> bool>(&'a self, pred: F) -> bool
    where
        Pk: 'a,
        Pk::Hash: 'a,
    {
        match *self {
            Descriptor::Bare(ref bare) => bare.for_each_key(pred),
            Descriptor::Pkh(ref pkh) => pkh.for_each_key(pred),
            Descriptor::Wpkh(ref wpkh) => wpkh.for_each_key(pred),
            Descriptor::Wsh(ref wsh) => wsh.for_each_key(pred),
            Descriptor::Sh(ref sh) => sh.for_each_key(pred),
            Descriptor::Cov(ref cov) => cov.for_any_key(pred),
            Descriptor::Tr(ref tr) => tr.for_each_key(pred),
        }
    }
}

impl Descriptor<DescriptorPublicKey> {
    /// Whether or not the descriptor has any wildcards
    pub fn is_deriveable(&self) -> bool {
        self.for_any_key(|key| key.as_key().is_deriveable())
    }

    /// Derives all wildcard keys in the descriptor using the supplied index
    ///
    /// Panics if given an index ≥ 2^31
    ///
    /// In most cases, you would want to use [`Self::derived_descriptor`] directly to obtain
    /// a [`Descriptor<bitcoin::PublicKey>`]
    pub fn derive(&self, index: u32) -> Descriptor<DescriptorPublicKey> {
        self.translate_pk2_infallible(|pk| pk.clone().derive(index))
    }

    /// Derive a [`Descriptor`] with a concrete [`bitcoin::PublicKey`] at a given index
    /// Removes all extended pubkeys and wildcards from the descriptor and only leaves
    /// concrete [`bitcoin::PublicKey`]. All [`crate::XOnlyKey`]s are converted to [`bitcoin::PublicKey`]
    /// by adding a default(0x02) y-coordinate. For [`crate::descriptor::Tr`] descriptor,
    /// spend info is also cached.
    ///
    /// # Examples
    ///
    /// ```
    /// use elements_miniscript::descriptor::{Descriptor, DescriptorPublicKey};
    /// use elements_miniscript::bitcoin::secp256k1;
    /// use std::str::FromStr;
    ///
    /// // test from bip 86
    /// let secp = secp256k1::Secp256k1::verification_only();
    /// let descriptor = Descriptor::<DescriptorPublicKey>::from_str("eltr(xpub6BgBgsespWvERF3LHQu6CnqdvfEvtMcQjYrcRzx53QJjSxarj2afYWcLteoGVky7D3UKDP9QyrLprQ3VCECoY49yfdDEHGCtMMj92pReUsQ/0/*)")
    ///     .expect("Valid ranged descriptor");
    /// let result = descriptor.derived_descriptor(&secp, 0).expect("Non-hardened derivation");
    /// assert_eq!(result.to_string(), "eltr(03cc8a4bc64d897bddc5fbc2f670f7a8ba0b386779106cf1223c6fc5d7cd6fc115)#hr5pt2wj");
    /// ```
    ///
    /// # Errors
    ///
    /// This function will return an error if hardened derivation is attempted.
    pub fn derived_descriptor<C: secp256k1_zkp::Verification>(
        &self,
        secp: &secp256k1_zkp::Secp256k1<C>,
        index: u32,
    ) -> Result<Descriptor<bitcoin::PublicKey>, ConversionError> {
        let derived = self
            .derive(index)
            .translate_pk2(|xpk| xpk.derive_public_key(secp))?;
        Ok(derived)
    }

    /// Parse a descriptor that may contain secret keys
    ///
    /// Internally turns every secret key found into the corresponding public key and then returns a
    /// a descriptor that only contains public keys and a map to lookup the secret key given a public key.
    pub fn parse_descriptor<C: secp256k1_zkp::Signing>(
        secp: &secp256k1_zkp::Secp256k1<C>,
        s: &str,
    ) -> Result<(Descriptor<DescriptorPublicKey>, KeyMap), Error> {
        let parse_key = |s: &String,
                         key_map: &mut KeyMap|
         -> Result<DescriptorPublicKey, DescriptorKeyParseError> {
            let (public_key, secret_key) = match DescriptorSecretKey::from_str(s) {
                Ok(sk) => (sk.as_public(&secp)?, Some(sk)),
                Err(_) => (DescriptorPublicKey::from_str(s)?, None),
            };

            if let Some(secret_key) = secret_key {
                key_map.insert(public_key.clone(), secret_key);
            }

            Ok(public_key)
        };

        let mut keymap_pk = KeyMap::new();
        let mut keymap_pkh = KeyMap::new();

        let descriptor = Descriptor::<String>::from_str(s)?;
        let descriptor = descriptor
            .translate_pk(
                |pk| parse_key(pk, &mut keymap_pk),
                |pkh| parse_key(pkh, &mut keymap_pkh),
            )
            .map_err(|e| Error::Unexpected(e.to_string()))?;

        keymap_pk.extend(keymap_pkh.into_iter());

        Ok((descriptor, keymap_pk))
    }

    /// Serialize a descriptor to string with its secret keys
    pub fn to_string_with_secret(&self, key_map: &KeyMap) -> String {
        fn key_to_string(pk: &DescriptorPublicKey, key_map: &KeyMap) -> Result<String, ()> {
            Ok(match key_map.get(pk) {
                Some(secret) => secret.to_string(),
                None => pk.to_string(),
            })
        }

        let descriptor = self
            .translate_pk::<_, _, ()>(
                |pk| key_to_string(pk, key_map),
                |pkh| key_to_string(pkh, key_map),
            )
            .expect("Translation to string cannot fail");

        descriptor.to_string()
    }
}

impl<Pk> expression::FromTree for Descriptor<Pk>
where
    Pk: MiniscriptKey + str::FromStr,
    Pk::Hash: str::FromStr,
    <Pk as FromStr>::Err: ToString,
    <<Pk as MiniscriptKey>::Hash as FromStr>::Err: ToString,
{
    /// Parse an expression tree into a descriptor
    fn from_tree(top: &expression::Tree) -> Result<Descriptor<Pk>, Error> {
        Ok(match (top.name, top.args.len() as u32) {
            ("elpkh", 1) => Descriptor::Pkh(Pkh::from_tree(top)?),
            ("elwpkh", 1) => Descriptor::Wpkh(Wpkh::from_tree(top)?),
            ("elsh", 1) => Descriptor::Sh(Sh::from_tree(top)?),
            ("elcovwsh", 2) => Descriptor::Cov(CovenantDescriptor::from_tree(top)?),
            ("elwsh", 1) => Descriptor::Wsh(Wsh::from_tree(top)?),
            ("eltr", _) => Descriptor::Tr(Tr::from_tree(top)?),
            _ => Descriptor::Bare(Bare::from_tree(top)?),
        })
    }
}

impl<Pk> FromStr for Descriptor<Pk>
where
    Pk: MiniscriptKey + str::FromStr,
    Pk::Hash: str::FromStr,
    <Pk as FromStr>::Err: ToString,
    <<Pk as MiniscriptKey>::Hash as FromStr>::Err: ToString,
{
    type Err = Error;

    fn from_str(s: &str) -> Result<Descriptor<Pk>, Error> {
<<<<<<< HEAD
        if !s.starts_with(ELMTS_STR) {
            return Err(Error::BadDescriptor(String::from(
                "Not an Elements Descriptor",
            )));
        }
        let desc_str = verify_checksum(&s)?;
        // tr tree parsing has special code
        if desc_str.starts_with(&format!("{}tr", ELMTS_STR)) {
            let tr = Tr::from_str(desc_str)?;
            Ok(Descriptor::Tr(tr))
=======
        // tr tree parsing has special code
        // Tr::from_str will check the checksum
        // match "tr(" to handle more extensibly
        if s.starts_with("tr(") {
            Ok(Descriptor::Tr(Tr::from_str(s)?))
>>>>>>> f26bf422
        } else {
            let desc_str = verify_checksum(s)?;
            let top = expression::Tree::from_str(desc_str)?;
            expression::FromTree::from_tree(&top)
        }
    }
}

impl<Pk: MiniscriptKey> fmt::Debug for Descriptor<Pk> {
    fn fmt(&self, f: &mut fmt::Formatter) -> fmt::Result {
        match *self {
            Descriptor::Bare(ref sub) => write!(f, "{:?}", sub),
            Descriptor::Pkh(ref pkh) => write!(f, "{:?}", pkh),
            Descriptor::Wpkh(ref wpkh) => write!(f, "{:?}", wpkh),
            Descriptor::Sh(ref sub) => write!(f, "{:?}", sub),
            Descriptor::Wsh(ref sub) => write!(f, "{:?}", sub),
            Descriptor::Cov(ref cov) => write!(f, "{:?}", cov),
            Descriptor::Tr(ref tr) => write!(f, "{:?}", tr),
        }
    }
}

impl<Pk: MiniscriptKey> fmt::Display for Descriptor<Pk> {
    fn fmt(&self, f: &mut fmt::Formatter) -> fmt::Result {
        match *self {
            Descriptor::Bare(ref sub) => write!(f, "{}", sub),
            Descriptor::Pkh(ref pkh) => write!(f, "{}", pkh),
            Descriptor::Wpkh(ref wpkh) => write!(f, "{}", wpkh),
            Descriptor::Sh(ref sub) => write!(f, "{}", sub),
            Descriptor::Wsh(ref sub) => write!(f, "{}", sub),
            Descriptor::Cov(ref cov) => write!(f, "{}", cov),
            Descriptor::Tr(ref tr) => write!(f, "{}", tr),
        }
    }
}

serde_string_impl_pk!(Descriptor, "a script descriptor");

#[cfg(test)]
mod tests {
    use super::checksum::desc_checksum;
    use super::tr::Tr;
    use super::*;
    use bitcoin;
    use bitcoin::util::bip32;
    use bitcoin::PublicKey;
    use descriptor::key::Wildcard;
    use descriptor::{
        DescriptorPublicKey, DescriptorSecretKey, DescriptorSinglePub, DescriptorXKey,
    };
    use elements::hashes::hex::{FromHex, ToHex};
    use elements::hashes::{hash160, sha256};
    use elements::opcodes::all::{OP_CLTV, OP_CSV};
    use elements::script::Instruction;
    use elements::{opcodes, script};

    use hex_script;
    use miniscript::satisfy::ElementsSig;
    use std::cmp;
    use std::collections::HashMap;
    use std::str::FromStr;
    use {Descriptor, DummyKey, Error, Miniscript, Satisfier, TranslatePk2};

    #[cfg(feature = "compiler")]
    use policy;

    type StdDescriptor = Descriptor<PublicKey>;
    const TEST_PK: &'static str =
        "elpk(020000000000000000000000000000000000000000000000000000000000000002)";

    impl cmp::PartialEq for DescriptorSecretKey {
        fn eq(&self, other: &Self) -> bool {
            match (self, other) {
                (
                    &DescriptorSecretKey::SinglePriv(ref a),
                    &DescriptorSecretKey::SinglePriv(ref b),
                ) => a.origin == b.origin && a.key == b.key,
                (&DescriptorSecretKey::XPrv(ref a), &DescriptorSecretKey::XPrv(ref b)) => {
                    a.origin == b.origin
                        && a.xkey == b.xkey
                        && a.derivation_path == b.derivation_path
                        && a.wildcard == b.wildcard
                }
                _ => false,
            }
        }
    }

    fn roundtrip_descriptor(s: &str) {
        let desc = Descriptor::<DummyKey>::from_str(&s).unwrap();
        let output = desc.to_string();
        let normalize_aliases = s.replace("c:pk_k(", "pk(").replace("c:pk_h(", "pkh(");
        assert_eq!(
            format!(
                "{}#{}",
                &normalize_aliases,
                desc_checksum(&normalize_aliases).unwrap()
            ),
            output
        );
    }

    // helper function to create elements txin from scriptsig and witness
    fn elements_txin(script_sig: Script, witness: Vec<Vec<u8>>) -> elements::TxIn {
        let mut txin_witness = elements::TxInWitness::default();
        txin_witness.script_witness = witness;
        elements::TxIn {
            previous_output: elements::OutPoint::default(),
            script_sig: script_sig,
            sequence: 100,
            is_pegin: false,
            has_issuance: false,
            asset_issuance: elements::AssetIssuance::default(),
            witness: txin_witness,
        }
    }

    #[test]
    fn desc_rtt_tests() {
        roundtrip_descriptor("elc:pk_k()");
        roundtrip_descriptor("elwsh(pk())");
        roundtrip_descriptor("elwsh(c:pk_k())");
        roundtrip_descriptor("elc:pk_h()");
    }
    #[test]
    fn parse_descriptor() {
        StdDescriptor::from_str("(").unwrap_err();
        StdDescriptor::from_str("(x()").unwrap_err();
        StdDescriptor::from_str("(\u{7f}()3").unwrap_err();
        StdDescriptor::from_str("pk()").unwrap_err();
        StdDescriptor::from_str("nl:0").unwrap_err(); //issue 63
        let compressed_pk = DummyKey.to_string();
        assert_eq!(
            StdDescriptor::from_str("elsh(sortedmulti)")
                .unwrap_err()
                .to_string(),
            "unexpected «no arguments given for sortedmulti»"
        ); //issue 202
        assert_eq!(
            StdDescriptor::from_str(&format!("elsh(sortedmulti(2,{}))", compressed_pk))
                .unwrap_err()
                .to_string(),
            "unexpected «higher threshold than there were keys in sortedmulti»"
        ); //issue 202

        StdDescriptor::from_str(TEST_PK).unwrap();
        // fuzzer
        StdDescriptor::from_str("slip77").unwrap_err();

        let uncompressed_pk =
        "0414fc03b8df87cd7b872996810db8458d61da8448e531569c8517b469a119d267be5645686309c6e6736dbd93940707cc9143d3cf29f1b877ff340e2cb2d259cf";

        // Context tests
        StdDescriptor::from_str(&format!("elpk({})", uncompressed_pk)).unwrap();
        StdDescriptor::from_str(&format!("elpkh({})", uncompressed_pk)).unwrap();
        StdDescriptor::from_str(&format!("elsh(pk({}))", uncompressed_pk)).unwrap();
        StdDescriptor::from_str(&format!("elwpkh({})", uncompressed_pk)).unwrap_err();
        StdDescriptor::from_str(&format!("elsh(wpkh({}))", uncompressed_pk)).unwrap_err();
        StdDescriptor::from_str(&format!("elwsh(pk{})", uncompressed_pk)).unwrap_err();
        StdDescriptor::from_str(&format!("elsh(wsh(pk{}))", uncompressed_pk)).unwrap_err();
        StdDescriptor::from_str(&format!(
            "elor_i(pk({}),pk({}))",
            uncompressed_pk, uncompressed_pk
        ))
        .unwrap_err();
    }

    #[test]
    pub fn script_pubkey() {
        let bare = StdDescriptor::from_str(&format!(
            "elmulti(1,020000000000000000000000000000000000000000000000000000000000000002)"
        ))
        .unwrap();
        assert_eq!(
            bare.script_pubkey(),
            hex_script(
                "512102000000000000000000000000000000000000000000000000000000000000000251ae"
            )
        );
        assert_eq!(
            bare.address(&elements::AddressParams::ELEMENTS)
                .unwrap_err()
                .to_string(),
            "Bare descriptors don't have address"
        );

        let pk = StdDescriptor::from_str(TEST_PK).unwrap();
        assert_eq!(
            pk.script_pubkey(),
            elements::Script::from(vec![
                0x21, 0x02, 0x00, 0x00, 0x00, 0x00, 0x00, 0x00, 0x00, 0x00, 0x00, 0x00, 0x00, 0x00,
                0x00, 0x00, 0x00, 0x00, 0x00, 0x00, 0x00, 0x00, 0x00, 0x00, 0x00, 0x00, 0x00, 0x00,
                0x00, 0x00, 0x00, 0x00, 0x00, 0x02, 0xac,
            ])
        );

        let pkh = StdDescriptor::from_str(
            "elpkh(\
             020000000000000000000000000000000000000000000000000000000000000002\
             )",
        )
        .unwrap();
        assert_eq!(
            pkh.script_pubkey(),
            script::Builder::new()
                .push_opcode(opcodes::all::OP_DUP)
                .push_opcode(opcodes::all::OP_HASH160)
                .push_slice(
                    &hash160::Hash::from_hex("84e9ed95a38613f0527ff685a9928abe2d4754d4",).unwrap()
                        [..]
                )
                .push_opcode(opcodes::all::OP_EQUALVERIFY)
                .push_opcode(opcodes::all::OP_CHECKSIG)
                .into_script()
        );
        assert_eq!(
            pkh.address(&elements::AddressParams::ELEMENTS,)
                .unwrap()
                .to_string(),
            "2dmYXpSu8YP6aLcJYhHfB1C19mdzSx2GPB9"
        );

        let wpkh = StdDescriptor::from_str(
            "elwpkh(\
             020000000000000000000000000000000000000000000000000000000000000002\
             )",
        )
        .unwrap();
        assert_eq!(
            wpkh.script_pubkey(),
            script::Builder::new()
                .push_opcode(opcodes::all::OP_PUSHBYTES_0)
                .push_slice(
                    &hash160::Hash::from_hex("84e9ed95a38613f0527ff685a9928abe2d4754d4",).unwrap()
                        [..]
                )
                .into_script()
        );
        assert_eq!(
            wpkh.address(&elements::AddressParams::ELEMENTS,)
                .unwrap()
                .to_string(),
            "ert1qsn57m9drscflq5nl76z6ny52hck5w4x57m69k3"
        );

        let shwpkh = StdDescriptor::from_str(
            "elsh(wpkh(\
             020000000000000000000000000000000000000000000000000000000000000002\
             ))",
        )
        .unwrap();
        assert_eq!(
            shwpkh.script_pubkey(),
            script::Builder::new()
                .push_opcode(opcodes::all::OP_HASH160)
                .push_slice(
                    &hash160::Hash::from_hex("f1c3b9a431134cb90a500ec06e0067cfa9b8bba7",).unwrap()
                        [..]
                )
                .push_opcode(opcodes::all::OP_EQUAL)
                .into_script()
        );
        assert_eq!(
            shwpkh
                .address(&elements::AddressParams::ELEMENTS,)
                .unwrap()
                .to_string(),
            "XZPaAbg6M83Fq5NqvbEGZ5kwy9RKSTke2s"
        );

        let sh = StdDescriptor::from_str(
            "elsh(c:pk_k(\
             020000000000000000000000000000000000000000000000000000000000000002\
             ))",
        )
        .unwrap();
        assert_eq!(
            sh.script_pubkey(),
            script::Builder::new()
                .push_opcode(opcodes::all::OP_HASH160)
                .push_slice(
                    &hash160::Hash::from_hex("aa5282151694d3f2f32ace7d00ad38f927a33ac8",).unwrap()
                        [..]
                )
                .push_opcode(opcodes::all::OP_EQUAL)
                .into_script()
        );
        assert_eq!(
            sh.address(&elements::AddressParams::ELEMENTS,)
                .unwrap()
                .to_string(),
            "XSspZXDJu2XVh8AKC7qF3L7x79Qy67JhQb"
        );

        let wsh = StdDescriptor::from_str(
            "elwsh(c:pk_k(\
             020000000000000000000000000000000000000000000000000000000000000002\
             ))",
        )
        .unwrap();
        assert_eq!(
            wsh.script_pubkey(),
            script::Builder::new()
                .push_opcode(opcodes::all::OP_PUSHBYTES_0)
                .push_slice(
                    &sha256::Hash::from_hex(
                        "\
                         f9379edc8983152dc781747830075bd5\
                         3896e4b0ce5bff73777fd77d124ba085\
                         "
                    )
                    .unwrap()[..]
                )
                .into_script()
        );
        assert_eq!(
            wsh.address(&elements::AddressParams::ELEMENTS,)
                .unwrap()
                .to_string(),
            "ert1qlymeahyfsv2jm3upw3urqp6m65ufde9seedl7umh0lth6yjt5zzsan9u2t"
        );

        let shwsh = StdDescriptor::from_str(
            "elsh(wsh(c:pk_k(\
             020000000000000000000000000000000000000000000000000000000000000002\
             )))",
        )
        .unwrap();
        assert_eq!(
            shwsh.script_pubkey(),
            script::Builder::new()
                .push_opcode(opcodes::all::OP_HASH160)
                .push_slice(
                    &hash160::Hash::from_hex("4bec5d7feeed99e1d0a23fe32a4afe126a7ff07e",).unwrap()
                        [..]
                )
                .push_opcode(opcodes::all::OP_EQUAL)
                .into_script()
        );
        assert_eq!(
            shwsh
                .address(&elements::AddressParams::ELEMENTS,)
                .unwrap()
                .to_string(),
            "XJGggUb965TvGF2VCxp9EQGmZTxMeDjwQQ"
        );
    }

    #[test]
    fn satisfy() {
        let secp = secp256k1_zkp::Secp256k1::new();
        let sk =
            secp256k1_zkp::SecretKey::from_slice(&b"sally was a secret key, she said"[..]).unwrap();
        let pk = bitcoin::PublicKey {
            inner: secp256k1_zkp::PublicKey::from_secret_key(&secp, &sk),
            compressed: true,
        };
        let msg = secp256k1_zkp::Message::from_slice(&b"michael was a message, amusingly"[..])
            .expect("32 bytes");
        let sig = secp.sign_ecdsa(&msg, &sk);
        let mut sigser = sig.serialize_der().to_vec();
        sigser.push(0x01); // sighash_all

        struct SimpleSat {
            sig: secp256k1_zkp::ecdsa::Signature,
            pk: bitcoin::PublicKey,
        }

        impl Satisfier<bitcoin::PublicKey> for SimpleSat {
            fn lookup_ecdsa_sig(&self, pk: &bitcoin::PublicKey) -> Option<ElementsSig> {
                if *pk == self.pk {
                    Some((self.sig, elements::SigHashType::All))
                } else {
                    None
                }
            }
        }

        let satisfier = SimpleSat { sig, pk };
        let ms = ms_str!("c:pk_k({})", pk);

        let mut txin = elements::TxIn {
            previous_output: elements::OutPoint::default(),
            script_sig: Script::new(),
            sequence: 100,
            is_pegin: false,
            has_issuance: false,
            asset_issuance: elements::AssetIssuance::default(),
            witness: elements::TxInWitness::default(),
        };
        let bare = Descriptor::new_bare(ms.clone()).unwrap();

        bare.satisfy(&mut txin, &satisfier).expect("satisfaction");
        assert_eq!(
            txin,
            elements_txin(
                script::Builder::new().push_slice(&sigser[..]).into_script(),
                vec![]
            ),
        );
        assert_eq!(bare.unsigned_script_sig(), elements::Script::new());

        let pkh = Descriptor::new_pkh(pk);
        pkh.satisfy(&mut txin, &satisfier).expect("satisfaction");
        assert_eq!(
            txin,
            elements_txin(
                script::Builder::new()
                    .push_slice(&sigser[..])
                    .push_key(&pk)
                    .into_script(),
                vec![]
            )
        );
        assert_eq!(pkh.unsigned_script_sig(), elements::Script::new());

        let wpkh = Descriptor::new_wpkh(pk).unwrap();
        wpkh.satisfy(&mut txin, &satisfier).expect("satisfaction");
        assert_eq!(
            txin,
            elements_txin(Script::new(), vec![sigser.clone(), pk.to_bytes(),])
        );
        assert_eq!(wpkh.unsigned_script_sig(), elements::Script::new());

        let shwpkh = Descriptor::new_sh_wpkh(pk).unwrap();
        shwpkh.satisfy(&mut txin, &satisfier).expect("satisfaction");
        let redeem_script = script::Builder::new()
            .push_opcode(opcodes::all::OP_PUSHBYTES_0)
            .push_slice(
                &hash160::Hash::from_hex("d1b2a1faf62e73460af885c687dee3b7189cd8ab").unwrap()[..],
            )
            .into_script();
        let expected_ssig = script::Builder::new()
            .push_slice(&redeem_script[..])
            .into_script();
        assert_eq!(
            txin,
            elements_txin(expected_ssig.clone(), vec![sigser.clone(), pk.to_bytes()])
        );
        assert_eq!(shwpkh.unsigned_script_sig(), expected_ssig);

        let ms = ms_str!("c:pk_k({})", pk);
        let sh = Descriptor::new_sh(ms.clone()).unwrap();
        sh.satisfy(&mut txin, &satisfier).expect("satisfaction");
        let expected_ssig = script::Builder::new()
            .push_slice(&sigser[..])
            .push_slice(&ms.encode()[..])
            .into_script();
        assert_eq!(txin, elements_txin(expected_ssig, vec![]));
        assert_eq!(sh.unsigned_script_sig(), Script::new());

        let ms = ms_str!("c:pk_k({})", pk);

        let wsh = Descriptor::new_wsh(ms.clone()).unwrap();
        wsh.satisfy(&mut txin, &satisfier).expect("satisfaction");
        assert_eq!(
            txin,
            elements_txin(
                Script::new(),
                vec![sigser.clone(), ms.encode().into_bytes()]
            )
        );
        assert_eq!(wsh.unsigned_script_sig(), Script::new());

        let shwsh = Descriptor::new_sh_wsh(ms.clone()).unwrap();
        shwsh.satisfy(&mut txin, &satisfier).expect("satisfaction");
        let expected_ssig = script::Builder::new()
            .push_slice(&ms.encode().to_v0_p2wsh()[..])
            .into_script();
        assert_eq!(
            txin,
            elements_txin(
                expected_ssig.clone(),
                vec![sigser.clone(), ms.encode().into_bytes(),]
            )
        );
        assert_eq!(shwsh.unsigned_script_sig(), expected_ssig);
    }

    #[test]
    fn after_is_cltv() {
        let descriptor = Descriptor::<bitcoin::PublicKey>::from_str("elwsh(after(1000))").unwrap();
        let script = descriptor.explicit_script().unwrap();

        let actual_instructions: Vec<_> = script.instructions().collect();
        let check = actual_instructions.last().unwrap();

        assert_eq!(check, &Ok(Instruction::Op(OP_CLTV)))
    }

    #[test]
    fn older_is_csv() {
        let descriptor = Descriptor::<bitcoin::PublicKey>::from_str("elwsh(older(1000))").unwrap();
        let script = descriptor.explicit_script().unwrap();

        let actual_instructions: Vec<_> = script.instructions().collect();
        let check = actual_instructions.last().unwrap();

        assert_eq!(check, &Ok(Instruction::Op(OP_CSV)))
    }

    #[test]
    fn tr_roundtrip_key() {
        let script = Tr::<DummyKey>::from_str("eltr()").unwrap().to_string();
        assert_eq!(script, format!("eltr()#sux3r82e"))
    }

    #[test]
    fn tr_roundtrip_script() {
        let descriptor = Tr::<DummyKey>::from_str("eltr(,{pk(),pk()})")
            .unwrap()
            .to_string();

        assert_eq!(descriptor, "eltr(,{pk(),pk()})#lxgcxh02");

        let descriptor = Descriptor::<String>::from_str("eltr(A,{pk(B),pk(C)})")
            .unwrap()
            .to_string();
        assert_eq!(descriptor, "eltr(A,{pk(B),pk(C)})#cx98s50f");
    }

    #[test]
    fn tr_roundtrip_tree() {
        let p1 = "020000000000000000000000000000000000000000000000000000000000000001";
        let p2 = "020000000000000000000000000000000000000000000000000000000000000002";
        let p3 = "020000000000000000000000000000000000000000000000000000000000000003";
        let p4 = "020000000000000000000000000000000000000000000000000000000000000004";
        let p5 = "f54a5851e9372b87810a8e60cdd2e7cfd80b6e31";
        let descriptor = Tr::<PublicKey>::from_str(&format!(
            "eltr({},{{pk({}),{{pk({}),or_d(pk({}),pkh({}))}}}})",
            p1, p2, p3, p4, p5
        ))
        .unwrap()
        .to_string();

        assert_eq!(
            descriptor,
            format!(
                "eltr({},{{pk({}),{{pk({}),or_d(pk({}),pkh({}))}}}})#sze34nfs",
                p1, p2, p3, p4, p5
            )
        )
    }

    #[test]
    fn tr_script_pubkey() {
        let key = Descriptor::<bitcoin::PublicKey>::from_str(
            "eltr(02e20e746af365e86647826397ba1c0e0d5cb685752976fe2f326ab76bdc4d6ee9)",
        )
        .unwrap();
        assert_eq!(
            key.script_pubkey().to_hex(),
            "51203f48e7c6203a75722733e3d9d06638da38d946066159c64684caf1622b2b0e33"
        )
    }

    #[test]
    fn roundtrip_tests() {
        let descriptor = Descriptor::<bitcoin::PublicKey>::from_str("elmulti");
        assert_eq!(
            descriptor.unwrap_err().to_string(),
            "unexpected «no arguments given»"
        )
    }

    #[test]
    fn empty_thresh() {
        let descriptor = Descriptor::<bitcoin::PublicKey>::from_str("elthresh");
        assert_eq!(
            descriptor.unwrap_err().to_string(),
            "unexpected «no arguments given»"
        )
    }

    #[test]
    fn witness_stack_for_andv_is_arranged_in_correct_order() {
        // arrange
        let a = bitcoin::PublicKey::from_str(
            "02937402303919b3a2ee5edd5009f4236f069bf75667b8e6ecf8e5464e20116a0e",
        )
        .unwrap();
        let sig_a = secp256k1_zkp::ecdsa::Signature::from_str("3045022100a7acc3719e9559a59d60d7b2837f9842df30e7edcd754e63227e6168cec72c5d022066c2feba4671c3d99ea75d9976b4da6c86968dbf3bab47b1061e7a1966b1778c").unwrap();

        let b = bitcoin::PublicKey::from_str(
            "02eb64639a17f7334bb5a1a3aad857d6fec65faef439db3de72f85c88bc2906ad3",
        )
        .unwrap();
        let sig_b = secp256k1_zkp::ecdsa::Signature::from_str("3044022075b7b65a7e6cd386132c5883c9db15f9a849a0f32bc680e9986398879a57c276022056d94d12255a4424f51c700ac75122cb354895c9f2f88f0cbb47ba05c9c589ba").unwrap();

        let descriptor = Descriptor::<bitcoin::PublicKey>::from_str(&format!(
            "elwsh(and_v(v:pk({A}),pk({B})))",
            A = a,
            B = b
        ))
        .unwrap();

        let mut txin = elements_txin(Script::new(), vec![]);
        let satisfier = {
            let mut satisfier = HashMap::with_capacity(2);

            satisfier.insert(a, (sig_a.clone(), ::elements::SigHashType::All));
            satisfier.insert(b, (sig_b.clone(), ::elements::SigHashType::All));

            satisfier
        };

        // act
        descriptor.satisfy(&mut txin, &satisfier).unwrap();

        // assert
        let witness0 = &txin.witness.script_witness[0];
        let witness1 = &txin.witness.script_witness[1];

        let sig0 =
            secp256k1_zkp::ecdsa::Signature::from_der(&witness0[..witness0.len() - 1]).unwrap();
        let sig1 =
            secp256k1_zkp::ecdsa::Signature::from_der(&witness1[..witness1.len() - 1]).unwrap();

        // why are we asserting this way?
        // The witness stack is evaluated from top to bottom. Given an `and` instruction, the left arm of the and is going to evaluate first,
        // meaning the next witness element (on a three element stack, that is the middle one) needs to be the signature for the left side of the `and`.
        // The left side of the `and` performs a CHECKSIG against public key `a` so `sig1` needs to be `sig_a` and `sig0` needs to be `sig_b`.
        assert_eq!(sig1, sig_a);
        assert_eq!(sig0, sig_b);
    }

    #[test]
    fn test_scriptcode() {
        // P2WPKH (from bip143 test vectors)
        let descriptor = Descriptor::<PublicKey>::from_str(
            "elwpkh(025476c2e83188368da1ff3e292e7acafcdb3566bb0ad253f62fc70f07aeee6357)",
        )
        .unwrap();
        assert_eq!(
            *descriptor.script_code().unwrap().as_bytes(),
            Vec::<u8>::from_hex("76a9141d0f172a0ecb48aee1be1f2687d2963ae33f71a188ac").unwrap()[..]
        );

        // P2SH-P2WPKH (from bip143 test vectors)
        let descriptor = Descriptor::<PublicKey>::from_str(
            "elsh(wpkh(03ad1d8e89212f0b92c74d23bb710c00662ad1470198ac48c43f7d6f93a2a26873))",
        )
        .unwrap();
        assert_eq!(
            *descriptor.script_code().unwrap().as_bytes(),
            Vec::<u8>::from_hex("76a91479091972186c449eb1ded22b78e40d009bdf008988ac").unwrap()[..]
        );

        // P2WSH (from bitcoind's `createmultisig`)
        let descriptor = Descriptor::<PublicKey>::from_str(
            "elwsh(multi(2,03789ed0bb717d88f7d321a368d905e7430207ebbd82bd342cf11ae157a7ace5fd,03dbc6764b8884a92e871274b87583e6d5c2a58819473e17e107ef3f6aa5a61626))",
        )
        .unwrap();
        assert_eq!(
            *descriptor
                .script_code().unwrap()
                .as_bytes(),
            Vec::<u8>::from_hex("522103789ed0bb717d88f7d321a368d905e7430207ebbd82bd342cf11ae157a7ace5fd2103dbc6764b8884a92e871274b87583e6d5c2a58819473e17e107ef3f6aa5a6162652ae").unwrap()[..]
        );

        // P2SH-P2WSH (from bitcoind's `createmultisig`)
        let descriptor = Descriptor::<PublicKey>::from_str("elsh(wsh(multi(2,03789ed0bb717d88f7d321a368d905e7430207ebbd82bd342cf11ae157a7ace5fd,03dbc6764b8884a92e871274b87583e6d5c2a58819473e17e107ef3f6aa5a61626)))").unwrap();
        assert_eq!(
            *descriptor
                .script_code().unwrap()
                .as_bytes(),
            Vec::<u8>::from_hex("522103789ed0bb717d88f7d321a368d905e7430207ebbd82bd342cf11ae157a7ace5fd2103dbc6764b8884a92e871274b87583e6d5c2a58819473e17e107ef3f6aa5a6162652ae")
                .unwrap()[..]
        );
    }

    #[test]
    fn parse_descriptor_key() {
        // With a wildcard
        let key = "[78412e3a/44'/0'/0']xpub6ERApfZwUNrhLCkDtcHTcxd75RbzS1ed54G1LkBUHQVHQKqhMkhgbmJbZRkrgZw4koxb5JaHWkY4ALHY2grBGRjaDMzQLcgJvLJuZZvRcEL/1/*";
        let expected = DescriptorPublicKey::XPub(DescriptorXKey {
            origin: Some((
                bip32::Fingerprint::from(&[0x78, 0x41, 0x2e, 0x3a][..]),
                (&[
                    bip32::ChildNumber::from_hardened_idx(44).unwrap(),
                    bip32::ChildNumber::from_hardened_idx(0).unwrap(),
                    bip32::ChildNumber::from_hardened_idx(0).unwrap(),
                ][..])
                .into(),
            )),
            xkey: bip32::ExtendedPubKey::from_str("xpub6ERApfZwUNrhLCkDtcHTcxd75RbzS1ed54G1LkBUHQVHQKqhMkhgbmJbZRkrgZw4koxb5JaHWkY4ALHY2grBGRjaDMzQLcgJvLJuZZvRcEL").unwrap(),
            derivation_path: (&[bip32::ChildNumber::from_normal_idx(1).unwrap()][..]).into(),
            wildcard: Wildcard::Unhardened,
        });
        assert_eq!(expected, key.parse().unwrap());
        assert_eq!(format!("{}", expected), key);

        // Without origin
        let key = "xpub6ERApfZwUNrhLCkDtcHTcxd75RbzS1ed54G1LkBUHQVHQKqhMkhgbmJbZRkrgZw4koxb5JaHWkY4ALHY2grBGRjaDMzQLcgJvLJuZZvRcEL/1";
        let expected = DescriptorPublicKey::XPub(DescriptorXKey {
            origin: None,
            xkey: bip32::ExtendedPubKey::from_str("xpub6ERApfZwUNrhLCkDtcHTcxd75RbzS1ed54G1LkBUHQVHQKqhMkhgbmJbZRkrgZw4koxb5JaHWkY4ALHY2grBGRjaDMzQLcgJvLJuZZvRcEL").unwrap(),
            derivation_path: (&[bip32::ChildNumber::from_normal_idx(1).unwrap()][..]).into(),
            wildcard: Wildcard::None,
        });
        assert_eq!(expected, key.parse().unwrap());
        assert_eq!(format!("{}", expected), key);

        // Testnet tpub
        let key = "tpubD6NzVbkrYhZ4YqYr3amYH15zjxHvBkUUeadieW8AxTZC7aY2L8aPSk3tpW6yW1QnWzXAB7zoiaNMfwXPPz9S68ZCV4yWvkVXjdeksLskCed/1";
        let expected = DescriptorPublicKey::XPub(DescriptorXKey {
            origin: None,
            xkey: bip32::ExtendedPubKey::from_str("tpubD6NzVbkrYhZ4YqYr3amYH15zjxHvBkUUeadieW8AxTZC7aY2L8aPSk3tpW6yW1QnWzXAB7zoiaNMfwXPPz9S68ZCV4yWvkVXjdeksLskCed").unwrap(),
            derivation_path: (&[bip32::ChildNumber::from_normal_idx(1).unwrap()][..]).into(),
            wildcard: Wildcard::None,
        });
        assert_eq!(expected, key.parse().unwrap());
        assert_eq!(format!("{}", expected), key);

        // Without derivation path
        let key = "xpub6ERApfZwUNrhLCkDtcHTcxd75RbzS1ed54G1LkBUHQVHQKqhMkhgbmJbZRkrgZw4koxb5JaHWkY4ALHY2grBGRjaDMzQLcgJvLJuZZvRcEL";
        let expected = DescriptorPublicKey::XPub(DescriptorXKey {
            origin: None,
            xkey: bip32::ExtendedPubKey::from_str("xpub6ERApfZwUNrhLCkDtcHTcxd75RbzS1ed54G1LkBUHQVHQKqhMkhgbmJbZRkrgZw4koxb5JaHWkY4ALHY2grBGRjaDMzQLcgJvLJuZZvRcEL").unwrap(),
            derivation_path: bip32::DerivationPath::from(&[][..]),
            wildcard: Wildcard::None,
        });
        assert_eq!(expected, key.parse().unwrap());
        assert_eq!(format!("{}", expected), key);

        // Raw (compressed) pubkey
        let key = "03f28773c2d975288bc7d1d205c3748651b075fbc6610e58cddeeddf8f19405aa8";
        let expected = DescriptorPublicKey::SinglePub(DescriptorSinglePub {
            key: SinglePubKey::FullKey(
                bitcoin::PublicKey::from_str(
                    "03f28773c2d975288bc7d1d205c3748651b075fbc6610e58cddeeddf8f19405aa8",
                )
                .unwrap(),
            ),
            origin: None,
        });
        assert_eq!(expected, key.parse().unwrap());
        assert_eq!(format!("{}", expected), key);

        // Raw (uncompressed) pubkey
        let key = "04f5eeb2b10c944c6b9fbcfff94c35bdeecd93df977882babc7f3a2cf7f5c81d3b09a68db7f0e04f21de5d4230e75e6dbe7ad16eefe0d4325a62067dc6f369446a";
        let expected = DescriptorPublicKey::SinglePub(DescriptorSinglePub {
            key: SinglePubKey::FullKey(bitcoin::PublicKey::from_str(
                "04f5eeb2b10c944c6b9fbcfff94c35bdeecd93df977882babc7f3a2cf7f5c81d3b09a68db7f0e04f21de5d4230e75e6dbe7ad16eefe0d4325a62067dc6f369446a",
            )
            .unwrap()),
            origin: None,
        });
        assert_eq!(expected, key.parse().unwrap());
        assert_eq!(format!("{}", expected), key);

        // Raw pubkey with origin
        let desc =
            "[78412e3a/0'/42/0']0231c7d3fc85c148717848033ce276ae2b464a4e2c367ed33886cc428b8af48ff8";
        let expected = DescriptorPublicKey::SinglePub(DescriptorSinglePub {
            key: SinglePubKey::FullKey(
                bitcoin::PublicKey::from_str(
                    "0231c7d3fc85c148717848033ce276ae2b464a4e2c367ed33886cc428b8af48ff8",
                )
                .unwrap(),
            ),
            origin: Some((
                bip32::Fingerprint::from(&[0x78, 0x41, 0x2e, 0x3a][..]),
                (&[
                    bip32::ChildNumber::from_hardened_idx(0).unwrap(),
                    bip32::ChildNumber::from_normal_idx(42).unwrap(),
                    bip32::ChildNumber::from_hardened_idx(0).unwrap(),
                ][..])
                    .into(),
            )),
        });
        assert_eq!(expected, desc.parse().expect("Parsing desc"));
        assert_eq!(format!("{}", expected), desc);
    }

    #[test]
    fn test_sortedmulti() {
        fn _test_sortedmulti(raw_desc_one: &str, raw_desc_two: &str, raw_addr_expected: &str) {
            let secp_ctx = secp256k1_zkp::Secp256k1::verification_only();
            let index = 5;

            // Parse descriptor
            let mut desc_one = Descriptor::<DescriptorPublicKey>::from_str(raw_desc_one).unwrap();
            let mut desc_two = Descriptor::<DescriptorPublicKey>::from_str(raw_desc_two).unwrap();

            // Same string formatting
            assert_eq!(desc_one.to_string(), raw_desc_one);
            assert_eq!(desc_two.to_string(), raw_desc_two);

            // Derive a child if the descriptor is ranged
            if raw_desc_one.contains("*") && raw_desc_two.contains("*") {
                desc_one = desc_one.derive(index);
                desc_two = desc_two.derive(index);
            }

            // Same address
            let addr_one = desc_one
                .translate_pk2(|xpk| xpk.derive_public_key(&secp_ctx))
                .unwrap()
                .address(&elements::AddressParams::ELEMENTS)
                .unwrap();
            let addr_two = desc_two
                .translate_pk2(|xpk| xpk.derive_public_key(&secp_ctx))
                .unwrap()
                .address(&elements::AddressParams::ELEMENTS)
                .unwrap();
            let addr_expected = elements::Address::from_str(raw_addr_expected).unwrap();
            assert_eq!(addr_one, addr_expected);
            assert_eq!(addr_two, addr_expected);
        }

        // P2SH and pubkeys
        _test_sortedmulti(
            "elsh(sortedmulti(1,03fff97bd5755eeea420453a14355235d382f6472f8568a18b2f057a1460297556,0250863ad64a87ae8a2fe83c1af1a8403cb53f53e486d8511dad8a04887e5b2352))#tse3qz98",
            "elsh(sortedmulti(1,0250863ad64a87ae8a2fe83c1af1a8403cb53f53e486d8511dad8a04887e5b2352,03fff97bd5755eeea420453a14355235d382f6472f8568a18b2f057a1460297556))#ptnf05qc",
            "XUDXJZnP2GXsKRKdxSLKzJM1iZ4gbbyrGh",
        );

        // P2WSH and single-xpub descriptor
        _test_sortedmulti(
            "elwsh(sortedmulti(1,xpub661MyMwAqRbcFW31YEwpkMuc5THy2PSt5bDMsktWQcFF8syAmRUapSCGu8ED9W6oDMSgv6Zz8idoc4a6mr8BDzTJY47LJhkJ8UB7WEGuduB,xpub69H7F5d8KSRgmmdJg2KhpAK8SR3DjMwAdkxj3ZuxV27CprR9LgpeyGmXUbC6wb7ERfvrnKZjXoUmmDznezpbZb7ap6r1D3tgFxHmwMkQTPH))#a8h2v83d",
            "elwsh(sortedmulti(1,xpub69H7F5d8KSRgmmdJg2KhpAK8SR3DjMwAdkxj3ZuxV27CprR9LgpeyGmXUbC6wb7ERfvrnKZjXoUmmDznezpbZb7ap6r1D3tgFxHmwMkQTPH,xpub661MyMwAqRbcFW31YEwpkMuc5THy2PSt5bDMsktWQcFF8syAmRUapSCGu8ED9W6oDMSgv6Zz8idoc4a6mr8BDzTJY47LJhkJ8UB7WEGuduB))#qfcn7ujk",
            "ert1qpq2cfgz5lktxzr5zqv7nrzz46hsvq3492ump9pz8rzcl8wqtwqcs2yqnuv",
        );

        // P2WSH-P2SH and ranged descriptor
        _test_sortedmulti(
            "elsh(wsh(sortedmulti(1,xpub661MyMwAqRbcFW31YEwpkMuc5THy2PSt5bDMsktWQcFF8syAmRUapSCGu8ED9W6oDMSgv6Zz8idoc4a6mr8BDzTJY47LJhkJ8UB7WEGuduB/1/0/*,xpub69H7F5d8KSRgmmdJg2KhpAK8SR3DjMwAdkxj3ZuxV27CprR9LgpeyGmXUbC6wb7ERfvrnKZjXoUmmDznezpbZb7ap6r1D3tgFxHmwMkQTPH/0/0/*)))#l7qy253t",
            "elsh(wsh(sortedmulti(1,xpub69H7F5d8KSRgmmdJg2KhpAK8SR3DjMwAdkxj3ZuxV27CprR9LgpeyGmXUbC6wb7ERfvrnKZjXoUmmDznezpbZb7ap6r1D3tgFxHmwMkQTPH/0/0/*,xpub661MyMwAqRbcFW31YEwpkMuc5THy2PSt5bDMsktWQcFF8syAmRUapSCGu8ED9W6oDMSgv6Zz8idoc4a6mr8BDzTJY47LJhkJ8UB7WEGuduB/1/0/*)))#0gpee5cl",
            "XBkDY63XnRTz6BbwzJi3ifGhBwLTomEzkq",
        );
    }

    #[test]
    fn test_parse_descriptor() {
        let secp = &secp256k1_zkp::Secp256k1::signing_only();
        let (descriptor, key_map) = Descriptor::parse_descriptor(secp, "elwpkh(tprv8ZgxMBicQKsPcwcD4gSnMti126ZiETsuX7qwrtMypr6FBwAP65puFn4v6c3jrN9VwtMRMph6nyT63NrfUL4C3nBzPcduzVSuHD7zbX2JKVc/44'/0'/0'/0/*)").unwrap();
        assert_eq!(descriptor.to_string(), "elwpkh([2cbe2a6d/44'/0'/0']tpubDCvNhURocXGZsLNqWcqD3syHTqPXrMSTwi8feKVwAcpi29oYKsDD3Vex7x2TDneKMVN23RbLprfxB69v94iYqdaYHsVz3kPR37NQXeqouVz/0/*)#pznhhta9");
        assert_eq!(key_map.len(), 1);

        // https://github.com/bitcoin/bitcoin/blob/7ae86b3c6845873ca96650fc69beb4ae5285c801/src/test/descriptor_tests.cpp#L355-L360
        macro_rules! check_invalid_checksum {
            ($secp: ident,$($desc: expr),*) => {
                $(
                    match Descriptor::parse_descriptor($secp, $desc) {
                        Err(Error::BadDescriptor(_)) => {},
                        Err(e) => panic!("Expected bad checksum for {}, got '{}'", $desc, e),
                        _ => panic!("Invalid checksum treated as valid: {}", $desc),
                    };
                )*
            };
        }
        check_invalid_checksum!(secp,
            "elsh(multi(2,[00000000/111'/222]xprvA1RpRA33e1JQ7ifknakTFpgNXPmW2YvmhqLQYMmrj4xJXXWYpDPS3xz7iAxn8L39njGVyuoseXzU6rcxFLJ8HFsTjSyQbLYnMpCqE2VbFWc,xprv9uPDJpEQgRQfDcW7BkF7eTya6RPxXeJCqCJGHuCJ4GiRVLzkTXBAJMu2qaMWPrS7AANYqdq6vcBcBUdJCVVFceUvJFjaPdGZ2y9WACViL4L/0))#",
            "elsh(multi(2,[00000000/111'/222]xpub6ERApfZwUNrhLCkDtcHTcxd75RbzS1ed54G1LkBUHQVHQKqhMkhgbmJbZRkrgZw4koxb5JaHWkY4ALHY2grBGRjaDMzQLcgJvLJuZZvRcEL,xpub68NZiKmJWnxxS6aaHmn81bvJeTESw724CRDs6HbuccFQN9Ku14VQrADWgqbhhTHBaohPX4CjNLf9fq9MYo6oDaPPLPxSb7gwQN3ih19Zm4Y/0))#",
            "elsh(multi(2,[00000000/111'/222]xprvA1RpRA33e1JQ7ifknakTFpgNXPmW2YvmhqLQYMmrj4xJXXWYpDPS3xz7iAxn8L39njGVyuoseXzU6rcxFLJ8HFsTjSyQbLYnMpCqE2VbFWc,xprv9uPDJpEQgRQfDcW7BkF7eTya6RPxXeJCqCJGHuCJ4GiRVLzkTXBAJMu2qaMWPrS7AANYqdq6vcBcBUdJCVVFceUvJFjaPdGZ2y9WACViL4L/0))#ggrsrxf",
            "elsh(multi(2,[00000000/111'/222]xpub6ERApfZwUNrhLCkDtcHTcxd75RbzS1ed54G1LkBUHQVHQKqhMkhgbmJbZRkrgZw4koxb5JaHWkY4ALHY2grBGRjaDMzQLcgJvLJuZZvRcEL,xpub68NZiKmJWnxxS6aaHmn81bvJeTESw724CRDs6HbuccFQN9Ku14VQrADWgqbhhTHBaohPX4CjNLf9fq9MYo6oDaPPLPxSb7gwQN3ih19Zm4Y/0))#tjg09x5tq",
            "elsh(multi(2,[00000000/111'/222]xprvA1RpRA33e1JQ7ifknakTFpgNXPmW2YvmhqLQYMmrj4xJXXWYpDPS3xz7iAxn8L39njGVyuoseXzU6rcxFLJ8HFsTjSyQbLYnMpCqE2VbFWc,xprv9uPDJpEQgRQfDcW7BkF7eTya6RPxXeJCqCJGHuCJ4GiRVLzkTXBAJMu2qaMWPrS7AANYqdq6vcBcBUdJCVVFceUvJFjaPdGZ2y9WACViL4L/0))#ggrsrxf",
            "elsh(multi(2,[00000000/111'/222]xpub6ERApfZwUNrhLCkDtcHTcxd75RbzS1ed54G1LkBUHQVHQKqhMkhgbmJbZRkrgZw4koxb5JaHWkY4ALHY2grBGRjaDMzQLcgJvLJuZZvRcEL,xpub68NZiKmJWnxxS6aaHmn81bvJeTESw724CRDs6HbuccFQN9Ku14VQrADWgqbhhTHBaohPX4CjNLf9fq9MYo6oDaPPLPxSb7gwQN3ih19Zm4Y/0))#tjg09x5",
            "elsh(multi(3,[00000000/111'/222]xprvA1RpRA33e1JQ7ifknakTFpgNXPmW2YvmhqLQYMmrj4xJXXWYpDPS3xz7iAxn8L39njGVyuoseXzU6rcxFLJ8HFsTjSyQbLYnMpCqE2VbFWc,xprv9uPDJpEQgRQfDcW7BkF7eTya6RPxXeJCqCJGHuCJ4GiRVLzkTXBAJMu2qaMWPrS7AANYqdq6vcBcBUdJCVVFceUvJFjaPdGZ2y9WACViL4L/0))#ggrsrxfy",
            "elsh(multi(3,[00000000/111'/222]xpub6ERApfZwUNrhLCkDtcHTcxd75RbzS1ed54G1LkBUHQVHQKqhMkhgbmJbZRkrgZw4koxb5JaHWkY4ALHY2grBGRjaDMzQLcgJvLJuZZvRcEL,xpub68NZiKmJWnxxS6aaHmn81bvJeTESw724CRDs6HbuccFQN9Ku14VQrADWgqbhhTHBaohPX4CjNLf9fq9MYo6oDaPPLPxSb7gwQN3ih19Zm4Y/0))#tjg09x5t",
            "elsh(multi(2,[00000000/111'/222]xpub6ERApfZwUNrhLCkDtcHTcxd75RbzS1ed54G1LkBUHQVHQKqhMkhgbmJbZRkrgZw4koxb5JaHWkY4ALHY2grBGRjaDMzQLcgJvLJuZZvRcEL,xpub68NZiKmJWnxxS6aaHmn81bvJeTESw724CRDs6HbuccFQN9Ku14VQrADWgqbhhTHBaohPX4CjNLf9fq9MYo6oDaPPLPxSb7gwQN3ih19Zm4Y/0))#tjq09x4t",
            "elsh(multi(2,[00000000/111'/222]xprvA1RpRA33e1JQ7ifknakTFpgNXPmW2YvmhqLQYMmrj4xJXXWYpDPS3xz7iAxn8L39njGVyuoseXzU6rcxFLJ8HFsTjSyQbLYnMpCqE2VbFWc,xprv9uPDJpEQgRQfDcW7BkF7eTya6RPxXeJCqCJGHuCJ4GiRVLzkTXBAJMu2qaMWPrS7AANYqdq6vcBcBUdJCVVFceUvJFjaPdGZ2y9WACViL4L/0))##ggssrxfy",
            "elsh(multi(2,[00000000/111'/222]xpub6ERApfZwUNrhLCkDtcHTcxd75RbzS1ed54G1LkBUHQVHQKqhMkhgbmJbZRkrgZw4koxb5JaHWkY4ALHY2grBGRjaDMzQLcgJvLJuZZvRcEL,xpub68NZiKmJWnxxS6aaHmn81bvJeTESw724CRDs6HbuccFQN9Ku14VQrADWgqbhhTHBaohPX4CjNLf9fq9MYo6oDaPPLPxSb7gwQN3ih19Zm4Y/0))##tjq09x4t"
        );

        Descriptor::parse_descriptor(&secp, "elsh(multi(2,[00000000/111'/222]xprvA1RpRA33e1JQ7ifknakTFpgNXPmW2YvmhqLQYMmrj4xJXXWYpDPS3xz7iAxn8L39njGVyuoseXzU6rcxFLJ8HFsTjSyQbLYnMpCqE2VbFWc,xprv9uPDJpEQgRQfDcW7BkF7eTya6RPxXeJCqCJGHuCJ4GiRVLzkTXBAJMu2qaMWPrS7AANYqdq6vcBcBUdJCVVFceUvJFjaPdGZ2y9WACViL4L/0))#9s2ngs7u").expect("Valid descriptor with checksum");
        Descriptor::parse_descriptor(&secp, "elsh(multi(2,[00000000/111'/222]xpub6ERApfZwUNrhLCkDtcHTcxd75RbzS1ed54G1LkBUHQVHQKqhMkhgbmJbZRkrgZw4koxb5JaHWkY4ALHY2grBGRjaDMzQLcgJvLJuZZvRcEL,xpub68NZiKmJWnxxS6aaHmn81bvJeTESw724CRDs6HbuccFQN9Ku14VQrADWgqbhhTHBaohPX4CjNLf9fq9MYo6oDaPPLPxSb7gwQN3ih19Zm4Y/0))#uklept69").expect("Valid descriptor with checksum");
    }

    #[test]
    #[cfg(feature = "compiler")]
    fn parse_and_derive() {
        let descriptor_str = "thresh(2,\
pk([d34db33f/44'/0'/0']xpub6ERApfZwUNrhLCkDtcHTcxd75RbzS1ed54G1LkBUHQVHQKqhMkhgbmJbZRkrgZw4koxb5JaHWkY4ALHY2grBGRjaDMzQLcgJvLJuZZvRcEL/1/*),\
pk(xpub6ERApfZwUNrhLCkDtcHTcxd75RbzS1ed54G1LkBUHQVHQKqhMkhgbmJbZRkrgZw4koxb5JaHWkY4ALHY2grBGRjaDMzQLcgJvLJuZZvRcEL/1),\
pk(03f28773c2d975288bc7d1d205c3748651b075fbc6610e58cddeeddf8f19405aa8))";
        let policy: policy::concrete::Policy<DescriptorPublicKey> = descriptor_str.parse().unwrap();
        let descriptor = Descriptor::new_sh(policy.compile().unwrap()).unwrap();
        let derived_descriptor = descriptor.derive(42);

        let res_descriptor_str = "thresh(2,\
pk([d34db33f/44'/0'/0']xpub6ERApfZwUNrhLCkDtcHTcxd75RbzS1ed54G1LkBUHQVHQKqhMkhgbmJbZRkrgZw4koxb5JaHWkY4ALHY2grBGRjaDMzQLcgJvLJuZZvRcEL/1/42),\
pk(xpub6ERApfZwUNrhLCkDtcHTcxd75RbzS1ed54G1LkBUHQVHQKqhMkhgbmJbZRkrgZw4koxb5JaHWkY4ALHY2grBGRjaDMzQLcgJvLJuZZvRcEL/1),\
pk(03f28773c2d975288bc7d1d205c3748651b075fbc6610e58cddeeddf8f19405aa8))";
        let res_policy: policy::concrete::Policy<DescriptorPublicKey> =
            res_descriptor_str.parse().unwrap();
        let res_descriptor = Descriptor::new_sh(res_policy.compile().unwrap()).unwrap();

        assert_eq!(res_descriptor, derived_descriptor);
    }

    #[test]
    fn parse_with_secrets() {
        let secp = &secp256k1_zkp::Secp256k1::signing_only();
        let descriptor_str = "elwpkh(xprv9s21ZrQH143K4CTb63EaMxja1YiTnSEWKMbn23uoEnAzxjdUJRQkazCAtzxGm4LSoTSVTptoV9RbchnKPW9HxKtZumdyxyikZFDLhogJ5Uj/44'/0'/0'/0/*)#xldrpn5u";
        let (descriptor, keymap) =
            Descriptor::<DescriptorPublicKey>::parse_descriptor(&secp, descriptor_str).unwrap();

        let expected = "elwpkh([a12b02f4/44'/0'/0']xpub6BzhLAQUDcBUfHRQHZxDF2AbcJqp4Kaeq6bzJpXrjrWuK26ymTFwkEFbxPra2bJ7yeZKbDjfDeFwxe93JMqpo5SsPJH6dZdvV9kMzJkAZ69/0/*)#20ufqv7z";
        assert_eq!(expected, descriptor.to_string());
        assert_eq!(keymap.len(), 1);

        // try to turn it back into a string with the secrets
        assert_eq!(descriptor_str, descriptor.to_string_with_secret(&keymap));
    }

    #[test]
    fn checksum_for_nested_sh() {
        let descriptor_str = "elsh(wpkh(xpub6ERApfZwUNrhLCkDtcHTcxd75RbzS1ed54G1LkBUHQVHQKqhMkhgbmJbZRkrgZw4koxb5JaHWkY4ALHY2grBGRjaDMzQLcgJvLJuZZvRcEL))";
        let descriptor: Descriptor<DescriptorPublicKey> = descriptor_str.parse().unwrap();
        assert_eq!(descriptor.to_string(), "elsh(wpkh(xpub6ERApfZwUNrhLCkDtcHTcxd75RbzS1ed54G1LkBUHQVHQKqhMkhgbmJbZRkrgZw4koxb5JaHWkY4ALHY2grBGRjaDMzQLcgJvLJuZZvRcEL))#2040pn7l");

        let descriptor_str = "elsh(wsh(pk(xpub6ERApfZwUNrhLCkDtcHTcxd75RbzS1ed54G1LkBUHQVHQKqhMkhgbmJbZRkrgZw4koxb5JaHWkY4ALHY2grBGRjaDMzQLcgJvLJuZZvRcEL)))";
        let descriptor: Descriptor<DescriptorPublicKey> = descriptor_str.parse().unwrap();
        assert_eq!(descriptor.to_string(), "elsh(wsh(pk(xpub6ERApfZwUNrhLCkDtcHTcxd75RbzS1ed54G1LkBUHQVHQKqhMkhgbmJbZRkrgZw4koxb5JaHWkY4ALHY2grBGRjaDMzQLcgJvLJuZZvRcEL)))#pqs0de7e");
    }
}<|MERGE_RESOLUTION|>--- conflicted
+++ resolved
@@ -957,24 +957,17 @@
     type Err = Error;
 
     fn from_str(s: &str) -> Result<Descriptor<Pk>, Error> {
-<<<<<<< HEAD
         if !s.starts_with(ELMTS_STR) {
             return Err(Error::BadDescriptor(String::from(
                 "Not an Elements Descriptor",
             )));
         }
-        let desc_str = verify_checksum(&s)?;
-        // tr tree parsing has special code
-        if desc_str.starts_with(&format!("{}tr", ELMTS_STR)) {
-            let tr = Tr::from_str(desc_str)?;
-            Ok(Descriptor::Tr(tr))
-=======
         // tr tree parsing has special code
         // Tr::from_str will check the checksum
         // match "tr(" to handle more extensibly
-        if s.starts_with("tr(") {
-            Ok(Descriptor::Tr(Tr::from_str(s)?))
->>>>>>> f26bf422
+        if s.starts_with(&format!("{}tr", ELMTS_STR)) {
+            let tr = Tr::from_str(s)?;
+            Ok(Descriptor::Tr(tr))
         } else {
             let desc_str = verify_checksum(s)?;
             let top = expression::Tree::from_str(desc_str)?;
