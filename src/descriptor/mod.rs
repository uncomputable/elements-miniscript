// Miniscript
// Written in 2018 by
//     Andrew Poelstra <apoelstra@wpsoftware.net>
//
// To the extent possible under law, the author(s) have dedicated all
// copyright and related and neighboring rights to this software to
// the public domain worldwide. This software is distributed without
// any warranty.
//
// You should have received a copy of the CC0 Public Domain Dedication
// along with this software.
// If not, see <http://creativecommons.org/publicdomain/zero/1.0/>.
//

//! # Output Descriptors
//!
//! Tools for representing Bitcoin output's scriptPubKeys as abstract spending
//! policies known as "output descriptors". These include a Miniscript which
//! describes the actual signing policy, as well as the blockchain format (P2SH,
//! Segwit v0, etc.)
//!
//! The format represents EC public keys abstractly to allow wallets to replace
//! these with BIP32 paths, pay-to-contract instructions, etc.
//!

use std::collections::HashMap;
use std::fmt;
use std::ops::Range;
use std::str::{self, FromStr};
use std::sync::Arc;

pub mod pegin;

use bitcoin::util::address::WitnessVersion;
<<<<<<< HEAD
use elements::{secp256k1_zkp, Script};
use {bitcoin, elements};
=======
use bitcoin::{self, secp256k1, Address, Network, Script, TxIn};
>>>>>>> 511e66b9

use self::checksum::verify_checksum;
use crate::miniscript::{Legacy, Miniscript, Segwitv0};
use crate::{
    expression, miniscript, BareCtx, CovenantExt, Error, ForEach, ForEachKey, MiniscriptKey,
    Satisfier, ToPublicKey, TranslatePk, TranslatePk2,
};

mod bare;
mod blinded;
mod covenants;
mod segwitv0;
mod sh;
mod sortedmulti;
mod tr;

// Descriptor Exports
pub use self::bare::{Bare, Pkh};
pub use self::blinded::Blinded;
pub use self::segwitv0::{Wpkh, Wsh, WshInner};
pub use self::sh::{Sh, ShInner};
pub use self::sortedmulti::SortedMultiVec;
mod checksum;
mod key;
pub use self::covenants::{CovError, CovOperations, CovSatisfier, CovenantDescriptor};
pub use self::key::{
    ConversionError, DerivedDescriptorKey, DescriptorKeyParseError, DescriptorPublicKey,
    DescriptorSecretKey, DescriptorXKey, InnerXKey, SinglePriv, SinglePub, SinglePubKey, Wildcard,
};
pub use self::tr::{TapTree, Tr};

/// Alias type for a map of public key to secret key
///
/// This map is returned whenever a descriptor that contains secrets is parsed using
/// [`Descriptor::parse_descriptor`], since the descriptor will always only contain
/// public keys. This map allows looking up the corresponding secret key given a
/// public key from the descriptor.
pub type KeyMap = HashMap<DescriptorPublicKey, DescriptorSecretKey>;

<<<<<<< HEAD
/// Elements Descriptor String Prefix
pub const ELMTS_STR: &str = "el";
/// Elements specific additional features that
/// we want on DescriptorTrait from upstream.
// Maintained as a separate trait to avoid conflicts.
pub trait ElementsTrait<Pk: MiniscriptKey> {
    /// Compute a blinded address
    fn blind_addr(
        &self,
        blinder: Option<secp256k1_zkp::PublicKey>,
        params: &'static elements::AddressParams,
    ) -> Result<elements::Address, Error>
    where
        Pk: ToPublicKey;
}

/// A general trait for Bitcoin descriptor.
/// Offers function for witness cost estimation, script pubkey creation
/// satisfaction using the [Satisfier] trait.
// Unfortunately, the translation function cannot be added to trait
// because of traits cannot know underlying generic of Self.
// Thus, we must implement additional trait for translate function
pub trait DescriptorTrait<Pk: MiniscriptKey>: ElementsTrait<Pk> {
    /// Whether the descriptor is safe
    /// Checks whether all the spend paths in the descriptor are possible
    /// on the bitcoin network under the current standardness and consensus rules
    /// Also checks whether the descriptor requires signauture on all spend paths
    /// And whether the script is malleable.
    /// In general, all the guarantees of miniscript hold only for safe scripts.
    /// All the analysis guarantees of miniscript only hold safe scripts.
    /// The signer may not be able to find satisfactions even if one exists
    fn sanity_check(&self) -> Result<(), Error>;

    /// Computes the Bitcoin address of the descriptor, if one exists
    /// Some descriptors like pk() don't have any address.
    ///
    /// Errors:
    ///
    /// - On raw/bare descriptors that don't have any address
    /// - In Tr descriptors where the precomputed spend data is not available
    fn address(&self, params: &'static elements::AddressParams) -> Result<elements::Address, Error>
    where
        Pk: ToPublicKey;

    /// Computes the scriptpubkey of the descriptor
    fn script_pubkey(&self) -> Script
    where
        Pk: ToPublicKey;

    /// Computes the scriptSig that will be in place for an unsigned
    /// input spending an output with this descriptor. For pre-segwit
    /// descriptors, which use the scriptSig for signatures, this
    /// returns the empty script.
    ///
    /// This is used in Segwit transactions to produce an unsigned
    /// transaction whose txid will not change during signing (since
    /// only the witness data will change).
    fn unsigned_script_sig(&self) -> Script
    where
        Pk: ToPublicKey;

    /// Computes the "witness script" of the descriptor, i.e. the underlying
    /// script before any hashing is done. For `Bare`, `Pkh` and `Wpkh` this
    /// is the scriptPubkey; for `ShWpkh` and `Sh` this is the redeemScript;
    /// for the others it is the witness script.
    /// For `Tr` descriptors, this will error as there is no underlying script
    fn explicit_script(&self) -> Result<Script, Error>
    where
        Pk: ToPublicKey;

    /// Returns satisfying non-malleable witness and scriptSig with minimum weight to spend an
    /// output controlled by the given descriptor if it possible to
    /// construct one using the satisfier S.
    fn get_satisfaction<S>(&self, satisfier: S) -> Result<(Vec<Vec<u8>>, Script), Error>
    where
        Pk: ToPublicKey,
        S: Satisfier<Pk>;

    /// Returns satisfying, possibly malleable witness and scriptSig to spend an
    /// output controlled by the given descriptor if it possible to
    /// construct one using the satisfier S.
    fn get_satisfaction_mall<S>(&self, satisfier: S) -> Result<(Vec<Vec<u8>>, Script), Error>
    where
        Pk: ToPublicKey,
        S: Satisfier<Pk>;

    /// Attempts to produce a non-malleable satisfying witness and scriptSig to spend an
    /// output controlled by the given descriptor; add the data to a given
    /// `TxIn` output.
    fn satisfy<S>(&self, txin: &mut elements::TxIn, satisfier: S) -> Result<(), Error>
    where
        Pk: ToPublicKey,
        S: Satisfier<Pk>,
    {
        // easy default implementation
        let (witness, script_sig) = self.get_satisfaction(satisfier)?;
        txin.witness.script_witness = witness;
        txin.script_sig = script_sig;
        Ok(())
    }

    /// Computes an upper bound on the weight of a satisfying witness to the
    /// transaction. Assumes all ec-signatures are 73 bytes, including push opcode
    /// and sighash suffix. Includes the weight of the VarInts encoding the
    /// scriptSig and witness stack length.
    /// Returns Error when the descriptor is impossible to safisfy (ex: sh(OP_FALSE))
    fn max_satisfaction_weight(&self) -> Result<usize, Error>;

    /// Get the `scriptCode` of a transaction output.
    ///
    /// The `scriptCode` is the Script of the previous transaction output being serialized in the
    /// sighash when evaluating a `CHECKSIG` & co. OP code.
    /// Errors:
    /// - When the descriptor is Tr
    fn script_code(&self) -> Result<Script, Error>
    where
        Pk: ToPublicKey;
}

/// Descriptor Type of the descriptor
#[derive(Clone, Copy, PartialEq, Eq, PartialOrd, Ord, Hash, Debug)]
pub enum DescriptorType {
    /// Bare descriptor(Contains the native P2pk)
    Bare,
    /// Pure Sh Descriptor. Does not contain nested Wsh/Wpkh
    Sh,
    /// Pkh Descriptor
    Pkh,
    /// Wpkh Descriptor
    Wpkh,
    /// Wsh
    Wsh,
    /// Sh Wrapped Wsh
    ShWsh,
    /// Sh wrapped Wpkh
    ShWpkh,
    /// Sh Sorted Multi
    ShSortedMulti,
    /// Wsh Sorted Multi
    WshSortedMulti,
    /// Sh Wsh Sorted Multi
    ShWshSortedMulti,
    /// Legacy Pegin
    LegacyPegin,
    /// Dynafed Pegin
    Pegin,
    /// Covenant: Only supported in p2wsh context
    Cov,
    /// Tr
    Tr,
}

impl fmt::Display for DescriptorType {
    fn fmt(&self, f: &mut fmt::Formatter<'_>) -> fmt::Result {
        match *self {
            DescriptorType::Bare => write!(f, "bare"),
            DescriptorType::Sh => write!(f, "sh"),
            DescriptorType::Pkh => write!(f, "pkh"),
            DescriptorType::Wpkh => write!(f, "wpkh"),
            DescriptorType::Wsh => write!(f, "wsh"),
            DescriptorType::ShWsh => write!(f, "shwsh"),
            DescriptorType::ShWpkh => write!(f, "shwpkh"),
            DescriptorType::ShSortedMulti => write!(f, "shsortedmulti"),
            DescriptorType::WshSortedMulti => write!(f, "wshsortedmulti"),
            DescriptorType::ShWshSortedMulti => write!(f, "shwshsortedmulti"),
            DescriptorType::LegacyPegin => write!(f, "legacy_pegin"),
            DescriptorType::Pegin => write!(f, "pegin"),
            DescriptorType::Cov => write!(f, "elcovwsh"),
            DescriptorType::Tr => write!(f, "tr"),
        }
    }
}
impl FromStr for DescriptorType {
    type Err = Error;

    /// Does not check if the Descriptor is well formed or not.
    /// Such errors would be caught later while parsing the descriptor
    fn from_str(s: &str) -> Result<Self, Self::Err> {
        if s.len() >= 12 && &s[0..12] == "legacy_pegin" {
            Ok(DescriptorType::LegacyPegin)
        } else if s.len() >= 5 && &s[0..5] == "pegin" {
            Ok(DescriptorType::Pegin)
        } else if s.len() >= 3 && &s[0..3] == "pkh" {
            Ok(DescriptorType::Pkh)
        } else if s.len() >= 4 && &s[0..4] == "wpkh" {
            Ok(DescriptorType::Wpkh)
        } else if s.len() >= 6 && &s[0..6] == "sh(wsh" {
            Ok(DescriptorType::ShWsh)
        } else if s.len() >= 7 && &s[0..7] == "sh(wpkh" {
            Ok(DescriptorType::ShWpkh)
        } else if s.len() >= 14 && &s[0..14] == "sh(sortedmulti" {
            Ok(DescriptorType::ShSortedMulti)
        } else if s.len() >= 18 && &s[0..18] == "sh(wsh(sortedmulti" {
            Ok(DescriptorType::ShWshSortedMulti)
        } else if s.len() >= 2 && &s[0..2] == "sh" {
            Ok(DescriptorType::Sh)
        } else if s.len() >= 15 && &s[0..15] == "wsh(sortedmulti" {
            Ok(DescriptorType::WshSortedMulti)
        } else if s.len() >= 3 && &s[0..3] == "wsh" {
            Ok(DescriptorType::Wsh)
        } else if s.len() >= 6 && &s[0..6] == "covwsh" {
            Ok(DescriptorType::Cov)
        } else {
            Ok(DescriptorType::Bare)
        }
    }
}
/// Method for determining Type of descriptor when parsing from String
pub enum DescriptorInfo {
    /// Bitcoin Descriptor
    Btc {
        /// Whether descriptor has secret keys
        has_secret: bool,
        /// The type of descriptor
        ty: DescriptorType,
    },
    /// Elements Descriptor
    Elements {
        /// Whether descriptor has secret keys
        has_secret: bool,
        /// The type of descriptor
        ty: DescriptorType,
    },
    /// Pegin descriptor
    /// Only provides information about the bitcoin side of descriptor
    /// Use [DescriptorTrait::user_desc] method to obtain the user descriptor
    /// and call DescriptorType method on it on to find information about
    /// the user claim descriptor.
    Pegin {
        /// Whether the user descriptor has secret
        has_secret: bool,
        /// The type of descriptor
        ty: DescriptorType,
    },
}

impl DescriptorInfo {
    /// Compute the [DescriptorInfo] for the given descriptor string
    /// This method should when the user is unsure whether they are parsing
    /// Bitcoin Descriptor, Elements Descriptor or Pegin Descriptors.
    /// This also returns information whether the descriptor contains any secrets
    /// of the type [DescriptorSecretKey]. If the descriptor contains secret, users
    /// should use the method [DescriptorPublicKey::parse_descriptor] to obtain the
    /// Descriptor and a secret key to public key mapping
    pub fn from_desc_str(s: &str) -> Result<Self, Error> {
        let is_secret_key = |s: &String, has_secret: &mut bool| -> String {
            *has_secret = match DescriptorSecretKey::from_str(s) {
                Ok(_sk) => true,
                Err(_) => false,
            };
            String::from("")
        };

        // Parse as a string descriptor
        let mut has_secret_pk = false;
        let mut has_secret_pkh = false;
        let descriptor = Descriptor::<String>::from_str(s)?;
        let _d = descriptor.translate_pk_infallible(
            |pk| is_secret_key(pk, &mut has_secret_pk),
            |pkh| is_secret_key(pkh, &mut has_secret_pkh),
        );
        let has_secret = has_secret_pk || has_secret_pkh;
        let ty = DescriptorType::from_str(s)?;
        let is_pegin = match ty {
            DescriptorType::Pegin | DescriptorType::LegacyPegin => true,
            _ => false,
        };
        // Todo: add elements later
        if is_pegin {
            Ok(DescriptorInfo::Pegin { has_secret, ty })
        } else {
            Ok(DescriptorInfo::Btc { has_secret, ty })
        }
    }
}

=======
>>>>>>> 511e66b9
/// Script descriptor
#[derive(Clone, PartialEq, Eq, PartialOrd, Ord)]
pub enum Descriptor<Pk: MiniscriptKey> {
    /// A raw scriptpubkey (including pay-to-pubkey) under Legacy context
    Bare(Bare<Pk>),
    /// Pay-to-PubKey-Hash
    Pkh(Pkh<Pk>),
    /// Pay-to-Witness-PubKey-Hash
    Wpkh(Wpkh<Pk>),
    /// Pay-to-ScriptHash(includes nested wsh/wpkh/sorted multi)
    Sh(Sh<Pk>),
    /// Pay-to-Witness-ScriptHash with Segwitv0 context
    Wsh(Wsh<Pk>),
    /// Pay-to-Taproot
    Tr(Tr<Pk>),
    /// Covenant descriptor with all known extensions
    /// Downstream implementations of extensions should implement directly use descriptor API
    Cov(CovenantDescriptor<Pk, CovenantExt>),
}

impl<Pk: MiniscriptKey> From<Bare<Pk>> for Descriptor<Pk> {
    #[inline]
    fn from(inner: Bare<Pk>) -> Self {
        Descriptor::Bare(inner)
    }
}

impl<Pk: MiniscriptKey> From<Pkh<Pk>> for Descriptor<Pk> {
    #[inline]
    fn from(inner: Pkh<Pk>) -> Self {
        Descriptor::Pkh(inner)
    }
}

impl<Pk: MiniscriptKey> From<Wpkh<Pk>> for Descriptor<Pk> {
    #[inline]
    fn from(inner: Wpkh<Pk>) -> Self {
        Descriptor::Wpkh(inner)
    }
}

impl<Pk: MiniscriptKey> From<Sh<Pk>> for Descriptor<Pk> {
    #[inline]
    fn from(inner: Sh<Pk>) -> Self {
        Descriptor::Sh(inner)
    }
}

impl<Pk: MiniscriptKey> From<Wsh<Pk>> for Descriptor<Pk> {
    #[inline]
    fn from(inner: Wsh<Pk>) -> Self {
        Descriptor::Wsh(inner)
    }
}

impl<Pk: MiniscriptKey> From<Tr<Pk>> for Descriptor<Pk> {
    #[inline]
    fn from(inner: Tr<Pk>) -> Self {
        Descriptor::Tr(inner)
    }
}

impl<Pk: MiniscriptKey> From<CovenantDescriptor<Pk, CovenantExt>> for Descriptor<Pk> {
    #[inline]
    fn from(inner: CovenantDescriptor<Pk, CovenantExt>) -> Self {
        Descriptor::Cov(inner)
    }
}

impl DescriptorType {
    /// Returns the segwit version implied by the descriptor type.
    ///
    /// This will return `Some(WitnessVersion::V0)` whether it is "native" segwitv0 or "wrapped" p2sh segwit.
    pub fn segwit_version(&self) -> Option<WitnessVersion> {
        use self::DescriptorType::*;
        match self {
            Tr => Some(WitnessVersion::V1),
            Wpkh | ShWpkh | Wsh | ShWsh | ShWshSortedMulti | WshSortedMulti => {
                Some(WitnessVersion::V0)
            }
            Bare | Sh | Pkh | ShSortedMulti => None,
            LegacyPegin => Some(WitnessVersion::V1),
            Pegin => None, // Can have any witness version
            Cov => None,   // Can have any witness version
        }
    }
}

impl<Pk: MiniscriptKey> Descriptor<Pk> {
    // Keys

    /// Create a new pk descriptor
    pub fn new_pk(pk: Pk) -> Self {
        // roundabout way to constuct `c:pk_k(pk)`
        let ms: Miniscript<Pk, BareCtx> =
            Miniscript::from_ast(miniscript::decode::Terminal::Check(Arc::new(
                Miniscript::from_ast(miniscript::decode::Terminal::PkK(pk))
                    .expect("Type check cannot fail"),
            )))
            .expect("Type check cannot fail");
        Descriptor::Bare(Bare::new(ms).expect("Context checks cannot fail for p2pk"))
    }

    /// Create a new PkH descriptor
    pub fn new_pkh(pk: Pk) -> Self {
        Descriptor::Pkh(Pkh::new(pk))
    }

    /// Create a new Wpkh descriptor
    /// Will return Err if uncompressed key is used
    pub fn new_wpkh(pk: Pk) -> Result<Self, Error> {
        Ok(Descriptor::Wpkh(Wpkh::new(pk)?))
    }

    /// Create a new sh wrapped wpkh from `Pk`.
    /// Errors when uncompressed keys are supplied
    pub fn new_sh_wpkh(pk: Pk) -> Result<Self, Error> {
        Ok(Descriptor::Sh(Sh::new_wpkh(pk)?))
    }

    // Miniscripts

    /// Create a new sh for a given redeem script
    /// Errors when miniscript exceeds resource limits under p2sh context
    /// or does not type check at the top level
    pub fn new_sh(ms: Miniscript<Pk, Legacy>) -> Result<Self, Error> {
        Ok(Descriptor::Sh(Sh::new(ms)?))
    }

    /// Create a new wsh descriptor from witness script
    /// Errors when miniscript exceeds resource limits under p2sh context
    /// or does not type check at the top level
    pub fn new_wsh(ms: Miniscript<Pk, Segwitv0>) -> Result<Self, Error> {
        Ok(Descriptor::Wsh(Wsh::new(ms)?))
    }

    /// Create a new sh wrapped wsh descriptor with witness script
    /// Errors when miniscript exceeds resource limits under wsh context
    /// or does not type check at the top level
    pub fn new_sh_wsh(ms: Miniscript<Pk, Segwitv0>) -> Result<Self, Error> {
        Ok(Descriptor::Sh(Sh::new_wsh(ms)?))
    }

    /// Create a new bare descriptor from witness script
    /// Errors when miniscript exceeds resource limits under bare context
    /// or does not type check at the top level
    pub fn new_bare(ms: Miniscript<Pk, BareCtx>) -> Result<Self, Error> {
        Ok(Descriptor::Bare(Bare::new(ms)?))
    }

    // Wrap with sh

    /// Create a new sh wrapper for the given wpkh descriptor
    pub fn new_sh_with_wpkh(wpkh: Wpkh<Pk>) -> Self {
        Descriptor::Sh(Sh::new_with_wpkh(wpkh))
    }

    /// Create a new sh wrapper for the given wsh descriptor
    pub fn new_sh_with_wsh(wsh: Wsh<Pk>) -> Self {
        Descriptor::Sh(Sh::new_with_wsh(wsh))
    }

    // sorted multi

    /// Create a new sh sortedmulti descriptor with threshold `k`
    /// and Vec of `pks`.
    /// Errors when miniscript exceeds resource limits under p2sh context
    pub fn new_sh_sortedmulti(k: usize, pks: Vec<Pk>) -> Result<Self, Error> {
        Ok(Descriptor::Sh(Sh::new_sortedmulti(k, pks)?))
    }

    /// Create a new sh wrapped wsh sortedmulti descriptor from threshold
    /// `k` and Vec of `pks`
    /// Errors when miniscript exceeds resource limits under segwit context
    pub fn new_sh_wsh_sortedmulti(k: usize, pks: Vec<Pk>) -> Result<Self, Error> {
        Ok(Descriptor::Sh(Sh::new_wsh_sortedmulti(k, pks)?))
    }

    /// Create a new wsh sorted multi descriptor
    /// Errors when miniscript exceeds resource limits under p2sh context
    pub fn new_wsh_sortedmulti(k: usize, pks: Vec<Pk>) -> Result<Self, Error> {
        Ok(Descriptor::Wsh(Wsh::new_sortedmulti(k, pks)?))
    }

    /// Create new tr descriptor
    /// Errors when miniscript exceeds resource limits under Tap context
    pub fn new_tr(key: Pk, script: Option<tr::TapTree<Pk>>) -> Result<Self, Error> {
        Ok(Descriptor::Tr(Tr::new(key, script)?))
    }

    /// Create a new covenant descriptor
    // All extensions are supported in wsh descriptor
    pub fn new_cov_wsh(pk: Pk, ms: Miniscript<Pk, Segwitv0, CovenantExt>) -> Result<Self, Error> {
        let cov = CovenantDescriptor::new(pk, ms)?;
        Ok(Descriptor::Cov(cov))
    }

    /// Get the [DescriptorType] of [Descriptor]
    pub fn desc_type(&self) -> DescriptorType {
        match *self {
            Descriptor::Bare(ref _bare) => DescriptorType::Bare,
            Descriptor::Pkh(ref _pkh) => DescriptorType::Pkh,
            Descriptor::Wpkh(ref _wpkh) => DescriptorType::Wpkh,
            Descriptor::Sh(ref sh) => match sh.as_inner() {
                ShInner::Wsh(ref wsh) => match wsh.as_inner() {
                    WshInner::SortedMulti(ref _smv) => DescriptorType::ShWshSortedMulti,
                    WshInner::Ms(ref _ms) => DescriptorType::ShWsh,
                },
                ShInner::Wpkh(ref _wpkh) => DescriptorType::ShWpkh,
                ShInner::SortedMulti(ref _smv) => DescriptorType::ShSortedMulti,
                ShInner::Ms(ref _ms) => DescriptorType::Sh,
            },
            Descriptor::Wsh(ref wsh) => match wsh.as_inner() {
                WshInner::SortedMulti(ref _smv) => DescriptorType::WshSortedMulti,
                WshInner::Ms(ref _ms) => DescriptorType::Wsh,
            },
            Descriptor::Cov(ref _cov) => DescriptorType::Cov,
            Descriptor::Tr(ref _tr) => DescriptorType::Tr,
        }
    }

<<<<<<< HEAD
    /// Tries to convert descriptor as a covenant descriptor
    pub fn as_cov(&self) -> Result<&CovenantDescriptor<Pk, CovenantExt>, Error> {
        if let Descriptor::Cov(cov) = self {
            Ok(cov)
        } else {
            Err(Error::CovError(CovError::BadCovDescriptor))
        }
    }

    /// Return a string without the checksum
    pub fn to_string_no_chksum(&self) -> String {
        format!("{:?}", self)
    }
    /// .
    /// Convert a Descriptor into [`pretaproot::PreTaprootDescriptor`]
    /// # Examples
    ///
    /// ```
    /// use std::str::FromStr;
    /// use elements_miniscript::descriptor::Descriptor;
    /// use elements_miniscript::{PreTaprootDescriptor, PreTaprootDescriptorTrait};
    /// use elements_miniscript::bitcoin;
    ///
    /// // A descriptor with a string generic
    /// let desc = Descriptor::<bitcoin::PublicKey>::from_str("elwpkh(02e18f242c8b0b589bfffeac30e1baa80a60933a649c7fb0f1103e78fbf58aa0ed)")
    ///     .expect("Valid segwitv0 descriptor");
    /// let pre_tap_desc = desc.into_pre_taproot_desc().expect("Wsh is pre taproot");
    ///
    /// // Now the script code and explicit script no longer fail on longer fail
    /// // on PreTaprootDescriptor using PreTaprootDescriptorTrait
    /// let script_code = pre_tap_desc.script_code();
    /// assert_eq!(script_code.to_string(),
    ///     "Script(OP_DUP OP_HASH160 OP_PUSHBYTES_20 62107d047e8818b594303fe0657388cc4fc8771f OP_EQUALVERIFY OP_CHECKSIG)"
    /// );
    /// ```
    ///
    /// # Errors
    ///
    /// This function will return an error if descriptor is not a pre taproot descriptor.
    pub fn into_pre_taproot_desc(self) -> Result<pretaproot::PreTaprootDescriptor<Pk>, Self> {
        match self {
            Descriptor::Bare(bare) => Ok(pretaproot::PreTaprootDescriptor::Bare(bare)),
            Descriptor::Pkh(pkh) => Ok(pretaproot::PreTaprootDescriptor::Pkh(pkh)),
            Descriptor::Wpkh(wpkh) => Ok(pretaproot::PreTaprootDescriptor::Wpkh(wpkh)),
            Descriptor::Sh(sh) => Ok(pretaproot::PreTaprootDescriptor::Sh(sh)),
            Descriptor::Wsh(wsh) => Ok(pretaproot::PreTaprootDescriptor::Wsh(wsh)),
            Descriptor::Tr(tr) => Err(Descriptor::Tr(tr)),
            Descriptor::Cov(cov) => Err(Descriptor::Cov(cov)),
        }
    }
}

impl<P: MiniscriptKey, Q: MiniscriptKey> TranslatePk<P, Q> for Descriptor<P> {
    type Output = Descriptor<Q>;
    /// Convert a descriptor using abstract keys to one using specific keys
    /// This will panic if translatefpk returns an uncompressed key when
    /// converting to a Segwit descriptor. To prevent this panic, ensure
    /// translatefpk returns an error in this case instead.
    fn translate_pk<Fpk, Fpkh, E>(
        &self,
        mut translatefpk: Fpk,
        mut translatefpkh: Fpkh,
    ) -> Result<Descriptor<Q>, E>
    where
        Fpk: FnMut(&P) -> Result<Q, E>,
        Fpkh: FnMut(&P::Hash) -> Result<Q::Hash, E>,
        Q: MiniscriptKey,
    {
        let desc = match *self {
            Descriptor::Bare(ref bare) => {
                Descriptor::Bare(bare.translate_pk(&mut translatefpk, &mut translatefpkh)?)
            }
            Descriptor::Pkh(ref pk) => {
                Descriptor::Pkh(pk.translate_pk(&mut translatefpk, &mut translatefpkh)?)
            }
            Descriptor::Wpkh(ref pk) => {
                Descriptor::Wpkh(pk.translate_pk(&mut translatefpk, &mut translatefpkh)?)
            }
            Descriptor::Sh(ref sh) => {
                Descriptor::Sh(sh.translate_pk(&mut translatefpk, &mut translatefpkh)?)
            }
            Descriptor::Wsh(ref wsh) => {
                Descriptor::Wsh(wsh.translate_pk(&mut translatefpk, &mut translatefpkh)?)
            }
            Descriptor::Cov(ref cov) => {
                Descriptor::Cov(cov.translate_pk(&mut translatefpk, &mut translatefpkh)?)
            }
            Descriptor::Tr(ref tr) => {
                Descriptor::Tr(tr.translate_pk(&mut translatefpk, &mut translatefpkh)?)
            }
        };
        Ok(desc)
    }
}

impl<Pk: MiniscriptKey> ElementsTrait<Pk> for Descriptor<Pk> {
    fn blind_addr(
        &self,
        blinder: Option<secp256k1_zkp::PublicKey>,
        params: &'static elements::AddressParams,
    ) -> Result<elements::Address, Error>
    where
        Pk: ToPublicKey,
    {
        match *self {
            Descriptor::Bare(ref bare) => bare.blind_addr(blinder, params),
            Descriptor::Pkh(ref pkh) => pkh.blind_addr(blinder, params),
            Descriptor::Wpkh(ref wpkh) => wpkh.blind_addr(blinder, params),
            Descriptor::Wsh(ref wsh) => wsh.blind_addr(blinder, params),
            Descriptor::Sh(ref sh) => sh.blind_addr(blinder, params),
            Descriptor::Cov(ref cov) => cov.blind_addr(blinder, params),
            Descriptor::Tr(ref tr) => tr.blind_addr(blinder, params),
        }
    }
}

impl<Pk: MiniscriptKey> DescriptorTrait<Pk> for Descriptor<Pk> {
    /// Whether the descriptor is safe
    /// Checks whether all the spend paths in the descriptor are possible
    /// on the bitcoin network under the current standardness and consensus rules
    /// Also checks whether the descriptor requires signauture on all spend paths
    /// And whether the script is malleable.
=======
    /// Checks whether the descriptor is safe.
    ///
    /// Checks whether all the spend paths in the descriptor are possible on the
    /// bitcoin network under the current standardness and consensus rules. Also
    /// checks whether the descriptor requires signatures on all spend paths and
    /// whether the script is malleable.
    ///
>>>>>>> 511e66b9
    /// In general, all the guarantees of miniscript hold only for safe scripts.
    /// The signer may not be able to find satisfactions even if one exists.
    pub fn sanity_check(&self) -> Result<(), Error> {
        match *self {
            Descriptor::Bare(ref bare) => bare.sanity_check(),
            Descriptor::Pkh(_) => Ok(()),
            Descriptor::Wpkh(ref wpkh) => wpkh.sanity_check(),
            Descriptor::Wsh(ref wsh) => wsh.sanity_check(),
            Descriptor::Sh(ref sh) => sh.sanity_check(),
            Descriptor::Cov(ref cov) => cov.sanity_check(),
            Descriptor::Tr(ref tr) => tr.sanity_check(),
        }
    }
}

impl<Pk: MiniscriptKey + ToPublicKey> Descriptor<Pk> {
    /// Computes the Bitcoin address of the descriptor, if one exists
<<<<<<< HEAD
    fn address(&self, params: &'static elements::AddressParams) -> Result<elements::Address, Error>
    where
        Pk: ToPublicKey,
    {
        match *self {
            Descriptor::Bare(ref bare) => bare.address(params),
            Descriptor::Pkh(ref pkh) => pkh.address(params),
            Descriptor::Wpkh(ref wpkh) => wpkh.address(params),
            Descriptor::Wsh(ref wsh) => wsh.address(params),
            Descriptor::Sh(ref sh) => sh.address(params),
            Descriptor::Cov(ref cov) => cov.address(params),
            Descriptor::Tr(ref tr) => tr.address(params),
=======
    ///
    /// Some descriptors like pk() don't have any address.
    ///
    /// # Errors
    /// For raw/bare descriptors that don't have any address.
    pub fn address(&self, network: Network) -> Result<Address, Error> {
        match *self {
            Descriptor::Bare(_) => Err(Error::BareDescriptorAddr),
            Descriptor::Pkh(ref pkh) => Ok(pkh.address(network)),
            Descriptor::Wpkh(ref wpkh) => Ok(wpkh.address(network)),
            Descriptor::Wsh(ref wsh) => Ok(wsh.address(network)),
            Descriptor::Sh(ref sh) => Ok(sh.address(network)),
            Descriptor::Tr(ref tr) => Ok(tr.address(network)),
>>>>>>> 511e66b9
        }
    }

    /// Computes the scriptpubkey of the descriptor.
    pub fn script_pubkey(&self) -> Script {
        match *self {
            Descriptor::Bare(ref bare) => bare.script_pubkey(),
            Descriptor::Pkh(ref pkh) => pkh.script_pubkey(),
            Descriptor::Wpkh(ref wpkh) => wpkh.script_pubkey(),
            Descriptor::Wsh(ref wsh) => wsh.script_pubkey(),
            Descriptor::Sh(ref sh) => sh.script_pubkey(),
            Descriptor::Cov(ref cov) => cov.script_pubkey(),
            Descriptor::Tr(ref tr) => tr.script_pubkey(),
        }
    }

    /// Computes the scriptSig that will be in place for an unsigned input
    /// spending an output with this descriptor. For pre-segwit descriptors,
    /// which use the scriptSig for signatures, this returns the empty script.
    ///
    /// This is used in Segwit transactions to produce an unsigned transaction
    /// whose txid will not change during signing (since only the witness data
    /// will change).
    pub fn unsigned_script_sig(&self) -> Script {
        match *self {
            Descriptor::Bare(_) => Script::new(),
            Descriptor::Pkh(_) => Script::new(),
            Descriptor::Wpkh(_) => Script::new(),
            Descriptor::Wsh(_) => Script::new(),
            Descriptor::Sh(ref sh) => sh.unsigned_script_sig(),
<<<<<<< HEAD
            Descriptor::Cov(ref cov) => cov.unsigned_script_sig(),
            Descriptor::Tr(ref tr) => tr.unsigned_script_sig(),
=======
            Descriptor::Tr(_) => Script::new(),
>>>>>>> 511e66b9
        }
    }

    /// Computes the the underlying script before any hashing is done. For
    /// `Bare`, `Pkh` and `Wpkh` this is the scriptPubkey; for `ShWpkh` and `Sh`
    /// this is the redeemScript; for the others it is the witness script.
    ///
    /// # Errors
    /// If the descriptor is a taproot descriptor.
    pub fn explicit_script(&self) -> Result<Script, Error> {
        match *self {
            Descriptor::Bare(ref bare) => Ok(bare.script_pubkey()),
            Descriptor::Pkh(ref pkh) => Ok(pkh.script_pubkey()),
            Descriptor::Wpkh(ref wpkh) => Ok(wpkh.script_pubkey()),
            Descriptor::Wsh(ref wsh) => Ok(wsh.inner_script()),
            Descriptor::Sh(ref sh) => Ok(sh.inner_script()),
            Descriptor::Tr(_) => Err(Error::TrNoScriptCode),
        }
    }

    /// Computes the `scriptCode` of a transaction output.
    ///
    /// The `scriptCode` is the Script of the previous transaction output being
    /// serialized in the sighash when evaluating a `CHECKSIG` & co. OP code.
    ///
    /// # Errors
    /// If the descriptor is a taproot descriptor.
    pub fn script_code(&self) -> Result<Script, Error> {
        match *self {
<<<<<<< HEAD
            Descriptor::Bare(ref bare) => bare.explicit_script(),
            Descriptor::Pkh(ref pkh) => pkh.explicit_script(),
            Descriptor::Wpkh(ref wpkh) => wpkh.explicit_script(),
            Descriptor::Wsh(ref wsh) => wsh.explicit_script(),
            Descriptor::Sh(ref sh) => sh.explicit_script(),
            Descriptor::Cov(ref cov) => cov.explicit_script(),
            Descriptor::Tr(ref tr) => tr.explicit_script(),
=======
            Descriptor::Bare(ref bare) => Ok(bare.ecdsa_sighash_script_code()),
            Descriptor::Pkh(ref pkh) => Ok(pkh.ecdsa_sighash_script_code()),
            Descriptor::Wpkh(ref wpkh) => Ok(wpkh.ecdsa_sighash_script_code()),
            Descriptor::Wsh(ref wsh) => Ok(wsh.ecdsa_sighash_script_code()),
            Descriptor::Sh(ref sh) => Ok(sh.ecdsa_sighash_script_code()),
            Descriptor::Tr(_) => Err(Error::TrNoScriptCode),
>>>>>>> 511e66b9
        }
    }

    /// Returns satisfying non-malleable witness and scriptSig to spend an
    /// output controlled by the given descriptor if it possible to
    /// construct one using the satisfier S.
    pub fn get_satisfaction<S>(&self, satisfier: S) -> Result<(Vec<Vec<u8>>, Script), Error>
    where
        S: Satisfier<Pk>,
    {
        match *self {
            Descriptor::Bare(ref bare) => bare.get_satisfaction(satisfier),
            Descriptor::Pkh(ref pkh) => pkh.get_satisfaction(satisfier),
            Descriptor::Wpkh(ref wpkh) => wpkh.get_satisfaction(satisfier),
            Descriptor::Wsh(ref wsh) => wsh.get_satisfaction(satisfier),
            Descriptor::Sh(ref sh) => sh.get_satisfaction(satisfier),
            Descriptor::Cov(ref cov) => cov.get_satisfaction(satisfier),
            Descriptor::Tr(ref tr) => tr.get_satisfaction(satisfier),
        }
    }

    /// Returns a possilbly mallable satisfying non-malleable witness and scriptSig to spend an
    /// output controlled by the given descriptor if it possible to
    /// construct one using the satisfier S.
    pub fn get_satisfaction_mall<S>(&self, satisfier: S) -> Result<(Vec<Vec<u8>>, Script), Error>
    where
        S: Satisfier<Pk>,
    {
        match *self {
            Descriptor::Bare(ref bare) => bare.get_satisfaction_mall(satisfier),
            Descriptor::Pkh(ref pkh) => pkh.get_satisfaction_mall(satisfier),
            Descriptor::Wpkh(ref wpkh) => wpkh.get_satisfaction_mall(satisfier),
            Descriptor::Wsh(ref wsh) => wsh.get_satisfaction_mall(satisfier),
            Descriptor::Sh(ref sh) => sh.get_satisfaction_mall(satisfier),
            Descriptor::Cov(ref cov) => cov.get_satisfaction_mall(satisfier),
            Descriptor::Tr(ref tr) => tr.get_satisfaction_mall(satisfier),
        }
    }

    /// Attempts to produce a non-malleable satisfying witness and scriptSig to spend an
    /// output controlled by the given descriptor; add the data to a given
    /// `TxIn` output.
    pub fn satisfy<S>(&self, txin: &mut TxIn, satisfier: S) -> Result<(), Error>
    where
        S: Satisfier<Pk>,
    {
        let (witness, script_sig) = self.get_satisfaction(satisfier)?;
        txin.witness = Witness::from_vec(witness);
        txin.script_sig = script_sig;
        Ok(())
    }

    /// Computes an upper bound on the weight of a satisfying witness to the
    /// transaction.
    ///
    /// Assumes all ec-signatures are 73 bytes, including push opcode and
    /// sighash suffix. Includes the weight of the VarInts encoding the
    /// scriptSig and witness stack length.
    ///
    /// # Errors
    /// When the descriptor is impossible to safisfy (ex: sh(OP_FALSE)).
    pub fn max_satisfaction_weight(&self) -> Result<usize, Error> {
        let weight = match *self {
            Descriptor::Bare(ref bare) => bare.max_satisfaction_weight()?,
            Descriptor::Pkh(ref pkh) => pkh.max_satisfaction_weight(),
            Descriptor::Wpkh(ref wpkh) => wpkh.max_satisfaction_weight(),
<<<<<<< HEAD
            Descriptor::Wsh(ref wsh) => wsh.max_satisfaction_weight(),
            Descriptor::Sh(ref sh) => sh.max_satisfaction_weight(),
            Descriptor::Cov(ref cov) => cov.max_satisfaction_weight(),
            Descriptor::Tr(ref tr) => tr.max_satisfaction_weight(),
        }
=======
            Descriptor::Wsh(ref wsh) => wsh.max_satisfaction_weight()?,
            Descriptor::Sh(ref sh) => sh.max_satisfaction_weight()?,
            Descriptor::Tr(ref tr) => tr.max_satisfaction_weight()?,
        };
        Ok(weight)
>>>>>>> 511e66b9
    }
}

impl<P, Q> TranslatePk<P, Q> for Descriptor<P>
where
    P: MiniscriptKey,
    Q: MiniscriptKey,
{
    type Output = Descriptor<Q>;
    /// Converts a descriptor using abstract keys to one using specific keys.
    ///
    /// # Panics
    ///
    /// If `fpk` returns an uncompressed key when converting to a Segwit descriptor.
    /// To prevent this panic, ensure `fpk` returns an error in this case instead.
    fn translate_pk<Fpk, Fpkh, E>(&self, mut fpk: Fpk, mut fpkh: Fpkh) -> Result<Descriptor<Q>, E>
    where
        Fpk: FnMut(&P) -> Result<Q, E>,
        Fpkh: FnMut(&P::Hash) -> Result<Q::Hash, E>,
        Q: MiniscriptKey,
    {
<<<<<<< HEAD
        match *self {
            Descriptor::Bare(ref bare) => bare.script_code(),
            Descriptor::Pkh(ref pkh) => pkh.script_code(),
            Descriptor::Wpkh(ref wpkh) => wpkh.script_code(),
            Descriptor::Wsh(ref wsh) => wsh.script_code(),
            Descriptor::Sh(ref sh) => sh.script_code(),
            Descriptor::Cov(ref cov) => cov.script_code(),
            Descriptor::Tr(ref tr) => tr.script_code(),
        }
=======
        let desc = match *self {
            Descriptor::Bare(ref bare) => Descriptor::Bare(bare.translate_pk(&mut fpk, &mut fpkh)?),
            Descriptor::Pkh(ref pk) => Descriptor::Pkh(pk.translate_pk(&mut fpk, &mut fpkh)?),
            Descriptor::Wpkh(ref pk) => Descriptor::Wpkh(pk.translate_pk(&mut fpk, &mut fpkh)?),
            Descriptor::Sh(ref sh) => Descriptor::Sh(sh.translate_pk(&mut fpk, &mut fpkh)?),
            Descriptor::Wsh(ref wsh) => Descriptor::Wsh(wsh.translate_pk(&mut fpk, &mut fpkh)?),
            Descriptor::Tr(ref tr) => Descriptor::Tr(tr.translate_pk(&mut fpk, &mut fpkh)?),
        };
        Ok(desc)
>>>>>>> 511e66b9
    }
}

impl<Pk: MiniscriptKey> ForEachKey<Pk> for Descriptor<Pk> {
    fn for_each_key<'a, F: FnMut(ForEach<'a, Pk>) -> bool>(&'a self, pred: F) -> bool
    where
        Pk: 'a,
        Pk::Hash: 'a,
    {
        match *self {
            Descriptor::Bare(ref bare) => bare.for_each_key(pred),
            Descriptor::Pkh(ref pkh) => pkh.for_each_key(pred),
            Descriptor::Wpkh(ref wpkh) => wpkh.for_each_key(pred),
            Descriptor::Wsh(ref wsh) => wsh.for_each_key(pred),
            Descriptor::Sh(ref sh) => sh.for_each_key(pred),
            Descriptor::Cov(ref cov) => cov.for_any_key(pred),
            Descriptor::Tr(ref tr) => tr.for_each_key(pred),
        }
    }
}

impl Descriptor<DescriptorPublicKey> {
    /// Whether or not the descriptor has any wildcards
    pub fn is_deriveable(&self) -> bool {
        self.for_any_key(|key| key.as_key().is_deriveable())
    }

    /// Derives all wildcard keys in the descriptor using the supplied index
    ///
    /// Panics if given an index ≥ 2^31
    ///
    /// In most cases, you would want to use [`Self::derived_descriptor`] directly to obtain
    /// a [`Descriptor<bitcoin::PublicKey>`]
    pub fn derive(&self, index: u32) -> Descriptor<DerivedDescriptorKey> {
        self.translate_pk2_infallible(|pk| pk.clone().derive(index))
    }

    /// Derive a [`Descriptor`] with a concrete [`bitcoin::PublicKey`] at a given index
    /// Removes all extended pubkeys and wildcards from the descriptor and only leaves
    /// concrete [`bitcoin::PublicKey`]. All [`bitcoin::XOnlyPublicKey`]s are converted
    /// to [`bitcoin::PublicKey`]s by adding a default(0x02) y-coordinate. For [`Tr`]
    /// descriptor, spend info is also cached.
    ///
    /// # Examples
    ///
    /// ```
    /// use elements_miniscript::descriptor::{Descriptor, DescriptorPublicKey};
    /// use elements_miniscript::bitcoin::secp256k1;
    /// use std::str::FromStr;
    ///
    /// // test from bip 86
    /// let secp = secp256k1::Secp256k1::verification_only();
    /// let descriptor = Descriptor::<DescriptorPublicKey>::from_str("eltr(xpub6BgBgsespWvERF3LHQu6CnqdvfEvtMcQjYrcRzx53QJjSxarj2afYWcLteoGVky7D3UKDP9QyrLprQ3VCECoY49yfdDEHGCtMMj92pReUsQ/0/*)")
    ///     .expect("Valid ranged descriptor");
    /// let result = descriptor.derived_descriptor(&secp, 0).expect("Non-hardened derivation");
    /// assert_eq!(result.to_string(), "eltr(03cc8a4bc64d897bddc5fbc2f670f7a8ba0b386779106cf1223c6fc5d7cd6fc115)#hr5pt2wj");
    /// ```
    ///
    /// # Errors
    ///
    /// This function will return an error if hardened derivation is attempted.
    pub fn derived_descriptor<C: secp256k1_zkp::Verification>(
        &self,
        secp: &secp256k1_zkp::Secp256k1<C>,
        index: u32,
    ) -> Result<Descriptor<bitcoin::PublicKey>, ConversionError> {
        let derived = self
            .derive(index)
            .translate_pk2(|xpk| xpk.derive_public_key(secp))?;
        Ok(derived)
    }

    /// Parse a descriptor that may contain secret keys
    ///
    /// Internally turns every secret key found into the corresponding public key and then returns a
    /// a descriptor that only contains public keys and a map to lookup the secret key given a public key.
    pub fn parse_descriptor<C: secp256k1_zkp::Signing>(
        secp: &secp256k1_zkp::Secp256k1<C>,
        s: &str,
    ) -> Result<(Descriptor<DescriptorPublicKey>, KeyMap), Error> {
        let parse_key = |s: &String,
                         key_map: &mut KeyMap|
         -> Result<DescriptorPublicKey, DescriptorKeyParseError> {
            let (public_key, secret_key) = match DescriptorSecretKey::from_str(s) {
                Ok(sk) => (sk.to_public(secp)?, Some(sk)),
                Err(_) => (DescriptorPublicKey::from_str(s)?, None),
            };

            if let Some(secret_key) = secret_key {
                key_map.insert(public_key.clone(), secret_key);
            }

            Ok(public_key)
        };

        let mut keymap_pk = KeyMap::new();
        let mut keymap_pkh = KeyMap::new();

        let descriptor = Descriptor::<String>::from_str(s)?;
        let descriptor = descriptor
            .translate_pk(
                |pk| parse_key(pk, &mut keymap_pk),
                |pkh| parse_key(pkh, &mut keymap_pkh),
            )
            .map_err(|e| Error::Unexpected(e.to_string()))?;

        keymap_pk.extend(keymap_pkh.into_iter());

        Ok((descriptor, keymap_pk))
    }

    /// Serialize a descriptor to string with its secret keys
    pub fn to_string_with_secret(&self, key_map: &KeyMap) -> String {
        fn key_to_string(pk: &DescriptorPublicKey, key_map: &KeyMap) -> Result<String, ()> {
            Ok(match key_map.get(pk) {
                Some(secret) => secret.to_string(),
                None => pk.to_string(),
            })
        }

        let descriptor = self
            .translate_pk::<_, _, ()>(
                |pk| key_to_string(pk, key_map),
                |pkh| key_to_string(pkh, key_map),
            )
            .expect("Translation to string cannot fail");

        descriptor.to_string()
    }

    /// Utility method for deriving the descriptor at each index in a range to find one matching
    /// `script_pubkey`.
    ///
    /// If it finds a match then it returns the index it was derived at and the concrete
    /// descriptor at that index. If the descriptor is non-derivable then it will simply check the
    /// script pubkey against the descriptor and return it if it matches (in this case the index
    /// returned will be meaningless).
    pub fn find_derivation_index_for_spk<C: secp256k1_zkp::Verification>(
        &self,
        secp: &secp256k1_zkp::Secp256k1<C>,
        script_pubkey: &Script,
        range: Range<u32>,
    ) -> Result<Option<(u32, Descriptor<bitcoin::PublicKey>)>, ConversionError> {
        let range = if self.is_deriveable() { range } else { 0..1 };

        for i in range {
            let concrete = self.derived_descriptor(secp, i)?;
            println!("{} {} {}", i, &concrete, concrete.script_pubkey());
            if &concrete.script_pubkey() == script_pubkey {
                return Ok(Some((i, concrete)));
            }
        }

        Ok(None)
    }
}

impl<Pk> expression::FromTree for Descriptor<Pk>
where
    Pk: MiniscriptKey + str::FromStr,
    Pk::Hash: str::FromStr,
    <Pk as FromStr>::Err: ToString,
    <<Pk as MiniscriptKey>::Hash as FromStr>::Err: ToString,
{
    /// Parse an expression tree into a descriptor
    fn from_tree(top: &expression::Tree<'_>) -> Result<Descriptor<Pk>, Error> {
        Ok(match (top.name, top.args.len() as u32) {
            ("elpkh", 1) => Descriptor::Pkh(Pkh::from_tree(top)?),
            ("elwpkh", 1) => Descriptor::Wpkh(Wpkh::from_tree(top)?),
            ("elsh", 1) => Descriptor::Sh(Sh::from_tree(top)?),
            ("elcovwsh", 2) => Descriptor::Cov(CovenantDescriptor::from_tree(top)?),
            ("elwsh", 1) => Descriptor::Wsh(Wsh::from_tree(top)?),
            ("eltr", _) => Descriptor::Tr(Tr::from_tree(top)?),
            _ => Descriptor::Bare(Bare::from_tree(top)?),
        })
    }
}

impl<Pk> FromStr for Descriptor<Pk>
where
    Pk: MiniscriptKey + str::FromStr,
    Pk::Hash: str::FromStr,
    <Pk as FromStr>::Err: ToString,
    <<Pk as MiniscriptKey>::Hash as FromStr>::Err: ToString,
{
    type Err = Error;

    fn from_str(s: &str) -> Result<Descriptor<Pk>, Error> {
        if !s.starts_with(ELMTS_STR) {
            return Err(Error::BadDescriptor(String::from(
                "Not an Elements Descriptor",
            )));
        }
        // tr tree parsing has special code
        // Tr::from_str will check the checksum
        // match "tr(" to handle more extensibly
        if s.starts_with(&format!("{}tr", ELMTS_STR)) {
            let tr = Tr::from_str(s)?;
            Ok(Descriptor::Tr(tr))
        } else {
            let desc_str = verify_checksum(s)?;
            let top = expression::Tree::from_str(desc_str)?;
            expression::FromTree::from_tree(&top)
        }
    }
}

impl<Pk: MiniscriptKey> fmt::Debug for Descriptor<Pk> {
    fn fmt(&self, f: &mut fmt::Formatter<'_>) -> fmt::Result {
        match *self {
            Descriptor::Bare(ref sub) => write!(f, "{:?}", sub),
            Descriptor::Pkh(ref pkh) => write!(f, "{:?}", pkh),
            Descriptor::Wpkh(ref wpkh) => write!(f, "{:?}", wpkh),
            Descriptor::Sh(ref sub) => write!(f, "{:?}", sub),
            Descriptor::Wsh(ref sub) => write!(f, "{:?}", sub),
            Descriptor::Cov(ref cov) => write!(f, "{:?}", cov),
            Descriptor::Tr(ref tr) => write!(f, "{:?}", tr),
        }
    }
}

impl<Pk: MiniscriptKey> fmt::Display for Descriptor<Pk> {
    fn fmt(&self, f: &mut fmt::Formatter<'_>) -> fmt::Result {
        match *self {
            Descriptor::Bare(ref sub) => write!(f, "{}", sub),
            Descriptor::Pkh(ref pkh) => write!(f, "{}", pkh),
            Descriptor::Wpkh(ref wpkh) => write!(f, "{}", wpkh),
            Descriptor::Sh(ref sub) => write!(f, "{}", sub),
            Descriptor::Wsh(ref sub) => write!(f, "{}", sub),
            Descriptor::Cov(ref cov) => write!(f, "{}", cov),
            Descriptor::Tr(ref tr) => write!(f, "{}", tr),
        }
    }
}

serde_string_impl_pk!(Descriptor, "a script descriptor");

#[cfg(test)]
mod tests {
    use std::cmp;
    use std::collections::HashMap;
    use std::str::FromStr;

    use bitcoin;
    use bitcoin::util::bip32;
    use bitcoin::PublicKey;
    use elements::hashes::hex::{FromHex, ToHex};
    use elements::hashes::{hash160, sha256};
    use elements::opcodes::all::{OP_CLTV, OP_CSV};
    use elements::script::Instruction;
    use elements::{opcodes, script};

    use super::checksum::desc_checksum;
    use super::tr::Tr;
    use super::*;
    use crate::descriptor::key::Wildcard;
    use crate::descriptor::{DescriptorPublicKey, DescriptorSecretKey, DescriptorXKey};
    use crate::miniscript::satisfy::ElementsSig;
    #[cfg(feature = "compiler")]
    use crate::policy;
    use crate::{hex_script, Descriptor, DummyKey, Error, Miniscript, Satisfier, TranslatePk2};

    type StdDescriptor = Descriptor<PublicKey>;
    const TEST_PK: &'static str =
        "elpk(020000000000000000000000000000000000000000000000000000000000000002)";

    impl cmp::PartialEq for DescriptorSecretKey {
        fn eq(&self, other: &Self) -> bool {
            match (self, other) {
                (&DescriptorSecretKey::Single(ref a), &DescriptorSecretKey::Single(ref b)) => {
                    a.origin == b.origin && a.key == b.key
                }
                (&DescriptorSecretKey::XPrv(ref a), &DescriptorSecretKey::XPrv(ref b)) => {
                    a.origin == b.origin
                        && a.xkey == b.xkey
                        && a.derivation_path == b.derivation_path
                        && a.wildcard == b.wildcard
                }
                _ => false,
            }
        }
    }

    fn roundtrip_descriptor(s: &str) {
        let desc = Descriptor::<DummyKey>::from_str(&s).unwrap();
        let output = desc.to_string();
        let normalize_aliases = s.replace("c:pk_k(", "pk(").replace("c:pk_h(", "pkh(");
        assert_eq!(
            format!(
                "{}#{}",
                &normalize_aliases,
                desc_checksum(&normalize_aliases).unwrap()
            ),
            output
        );
    }

    // helper function to create elements txin from scriptsig and witness
    fn elements_txin(script_sig: Script, witness: Vec<Vec<u8>>) -> elements::TxIn {
        let mut txin_witness = elements::TxInWitness::default();
        txin_witness.script_witness = witness;
        elements::TxIn {
            previous_output: elements::OutPoint::default(),
            script_sig: script_sig,
            sequence: 100,
            is_pegin: false,
            has_issuance: false,
            asset_issuance: elements::AssetIssuance::default(),
            witness: txin_witness,
        }
    }

    #[test]
    fn desc_rtt_tests() {
        roundtrip_descriptor("elc:pk_k()");
        roundtrip_descriptor("elwsh(pk())");
        roundtrip_descriptor("elwsh(c:pk_k())");
        roundtrip_descriptor("elc:pk_h()");
    }
    #[test]
    fn parse_descriptor() {
        StdDescriptor::from_str("(").unwrap_err();
        StdDescriptor::from_str("(x()").unwrap_err();
        StdDescriptor::from_str("(\u{7f}()3").unwrap_err();
        StdDescriptor::from_str("pk()").unwrap_err();
        StdDescriptor::from_str("nl:0").unwrap_err(); //issue 63
        let compressed_pk = DummyKey.to_string();
        assert_eq!(
            StdDescriptor::from_str("elsh(sortedmulti)")
                .unwrap_err()
                .to_string(),
            "unexpected «no arguments given for sortedmulti»"
        ); //issue 202
        assert_eq!(
            StdDescriptor::from_str(&format!("elsh(sortedmulti(2,{}))", compressed_pk))
                .unwrap_err()
                .to_string(),
            "unexpected «higher threshold than there were keys in sortedmulti»"
        ); //issue 202

        StdDescriptor::from_str(TEST_PK).unwrap();
        // fuzzer
        StdDescriptor::from_str("slip77").unwrap_err();

        let uncompressed_pk =
        "0414fc03b8df87cd7b872996810db8458d61da8448e531569c8517b469a119d267be5645686309c6e6736dbd93940707cc9143d3cf29f1b877ff340e2cb2d259cf";

        // Context tests
        StdDescriptor::from_str(&format!("elpk({})", uncompressed_pk)).unwrap();
        StdDescriptor::from_str(&format!("elpkh({})", uncompressed_pk)).unwrap();
        StdDescriptor::from_str(&format!("elsh(pk({}))", uncompressed_pk)).unwrap();
        StdDescriptor::from_str(&format!("elwpkh({})", uncompressed_pk)).unwrap_err();
        StdDescriptor::from_str(&format!("elsh(wpkh({}))", uncompressed_pk)).unwrap_err();
        StdDescriptor::from_str(&format!("elwsh(pk{})", uncompressed_pk)).unwrap_err();
        StdDescriptor::from_str(&format!("elsh(wsh(pk{}))", uncompressed_pk)).unwrap_err();
        StdDescriptor::from_str(&format!(
            "elor_i(pk({}),pk({}))",
            uncompressed_pk, uncompressed_pk
        ))
        .unwrap_err();
    }

    #[test]
    pub fn script_pubkey() {
        let bare = StdDescriptor::from_str(&format!(
            "elmulti(1,020000000000000000000000000000000000000000000000000000000000000002)"
        ))
        .unwrap();
        assert_eq!(
            bare.script_pubkey(),
            hex_script(
                "512102000000000000000000000000000000000000000000000000000000000000000251ae"
            )
        );
        assert_eq!(
<<<<<<< HEAD
            bare.address(&elements::AddressParams::ELEMENTS)
                .unwrap_err()
                .to_string(),
=======
            bare.address(Network::Bitcoin).unwrap_err().to_string(),
>>>>>>> 511e66b9
            "Bare descriptors don't have address"
        );

        let pk = StdDescriptor::from_str(TEST_PK).unwrap();
        assert_eq!(
            pk.script_pubkey(),
<<<<<<< HEAD
            elements::Script::from(vec![
=======
            Script::from(vec![
>>>>>>> 511e66b9
                0x21, 0x02, 0x00, 0x00, 0x00, 0x00, 0x00, 0x00, 0x00, 0x00, 0x00, 0x00, 0x00, 0x00,
                0x00, 0x00, 0x00, 0x00, 0x00, 0x00, 0x00, 0x00, 0x00, 0x00, 0x00, 0x00, 0x00, 0x00,
                0x00, 0x00, 0x00, 0x00, 0x00, 0x02, 0xac,
            ])
        );

        let pkh = StdDescriptor::from_str(
            "elpkh(\
             020000000000000000000000000000000000000000000000000000000000000002\
             )",
        )
        .unwrap();
        assert_eq!(
            pkh.script_pubkey(),
            script::Builder::new()
                .push_opcode(opcodes::all::OP_DUP)
                .push_opcode(opcodes::all::OP_HASH160)
                .push_slice(
                    &hash160::Hash::from_hex("84e9ed95a38613f0527ff685a9928abe2d4754d4",).unwrap()
                        [..]
                )
                .push_opcode(opcodes::all::OP_EQUALVERIFY)
                .push_opcode(opcodes::all::OP_CHECKSIG)
                .into_script()
        );
        assert_eq!(
<<<<<<< HEAD
            pkh.address(&elements::AddressParams::ELEMENTS,)
                .unwrap()
                .to_string(),
            "2dmYXpSu8YP6aLcJYhHfB1C19mdzSx2GPB9"
=======
            pkh.address(Network::Bitcoin,).unwrap().to_string(),
            "1D7nRvrRgzCg9kYBwhPH3j3Gs6SmsRg3Wq"
>>>>>>> 511e66b9
        );

        let wpkh = StdDescriptor::from_str(
            "elwpkh(\
             020000000000000000000000000000000000000000000000000000000000000002\
             )",
        )
        .unwrap();
        assert_eq!(
            wpkh.script_pubkey(),
            script::Builder::new()
                .push_opcode(opcodes::all::OP_PUSHBYTES_0)
                .push_slice(
                    &hash160::Hash::from_hex("84e9ed95a38613f0527ff685a9928abe2d4754d4",).unwrap()
                        [..]
                )
                .into_script()
        );
        assert_eq!(
<<<<<<< HEAD
            wpkh.address(&elements::AddressParams::ELEMENTS,)
                .unwrap()
                .to_string(),
            "ert1qsn57m9drscflq5nl76z6ny52hck5w4x57m69k3"
=======
            wpkh.address(Network::Bitcoin,).unwrap().to_string(),
            "bc1qsn57m9drscflq5nl76z6ny52hck5w4x5wqd9yt"
>>>>>>> 511e66b9
        );

        let shwpkh = StdDescriptor::from_str(
            "elsh(wpkh(\
             020000000000000000000000000000000000000000000000000000000000000002\
             ))",
        )
        .unwrap();
        assert_eq!(
            shwpkh.script_pubkey(),
            script::Builder::new()
                .push_opcode(opcodes::all::OP_HASH160)
                .push_slice(
                    &hash160::Hash::from_hex("f1c3b9a431134cb90a500ec06e0067cfa9b8bba7",).unwrap()
                        [..]
                )
                .push_opcode(opcodes::all::OP_EQUAL)
                .into_script()
        );
        assert_eq!(
<<<<<<< HEAD
            shwpkh
                .address(&elements::AddressParams::ELEMENTS,)
                .unwrap()
                .to_string(),
            "XZPaAbg6M83Fq5NqvbEGZ5kwy9RKSTke2s"
=======
            shwpkh.address(Network::Bitcoin,).unwrap().to_string(),
            "3PjMEzoveVbvajcnDDuxcJhsuqPHgydQXq"
>>>>>>> 511e66b9
        );

        let sh = StdDescriptor::from_str(
            "elsh(c:pk_k(\
             020000000000000000000000000000000000000000000000000000000000000002\
             ))",
        )
        .unwrap();
        assert_eq!(
            sh.script_pubkey(),
            script::Builder::new()
                .push_opcode(opcodes::all::OP_HASH160)
                .push_slice(
                    &hash160::Hash::from_hex("aa5282151694d3f2f32ace7d00ad38f927a33ac8",).unwrap()
                        [..]
                )
                .push_opcode(opcodes::all::OP_EQUAL)
                .into_script()
        );
        assert_eq!(
<<<<<<< HEAD
            sh.address(&elements::AddressParams::ELEMENTS,)
                .unwrap()
                .to_string(),
            "XSspZXDJu2XVh8AKC7qF3L7x79Qy67JhQb"
=======
            sh.address(Network::Bitcoin,).unwrap().to_string(),
            "3HDbdvM9CQ6ASnQFUkWw6Z4t3qNwMesJE9"
>>>>>>> 511e66b9
        );

        let wsh = StdDescriptor::from_str(
            "elwsh(c:pk_k(\
             020000000000000000000000000000000000000000000000000000000000000002\
             ))",
        )
        .unwrap();
        assert_eq!(
            wsh.script_pubkey(),
            script::Builder::new()
                .push_opcode(opcodes::all::OP_PUSHBYTES_0)
                .push_slice(
                    &sha256::Hash::from_hex(
                        "\
                         f9379edc8983152dc781747830075bd5\
                         3896e4b0ce5bff73777fd77d124ba085\
                         "
                    )
                    .unwrap()[..]
                )
                .into_script()
        );
        assert_eq!(
<<<<<<< HEAD
            wsh.address(&elements::AddressParams::ELEMENTS,)
                .unwrap()
                .to_string(),
            "ert1qlymeahyfsv2jm3upw3urqp6m65ufde9seedl7umh0lth6yjt5zzsan9u2t"
=======
            wsh.address(Network::Bitcoin,).unwrap().to_string(),
            "bc1qlymeahyfsv2jm3upw3urqp6m65ufde9seedl7umh0lth6yjt5zzsk33tv6"
>>>>>>> 511e66b9
        );

        let shwsh = StdDescriptor::from_str(
            "elsh(wsh(c:pk_k(\
             020000000000000000000000000000000000000000000000000000000000000002\
             )))",
        )
        .unwrap();
        assert_eq!(
            shwsh.script_pubkey(),
            script::Builder::new()
                .push_opcode(opcodes::all::OP_HASH160)
                .push_slice(
                    &hash160::Hash::from_hex("4bec5d7feeed99e1d0a23fe32a4afe126a7ff07e",).unwrap()
                        [..]
                )
                .push_opcode(opcodes::all::OP_EQUAL)
                .into_script()
        );
        assert_eq!(
<<<<<<< HEAD
            shwsh
                .address(&elements::AddressParams::ELEMENTS,)
                .unwrap()
                .to_string(),
            "XJGggUb965TvGF2VCxp9EQGmZTxMeDjwQQ"
=======
            shwsh.address(Network::Bitcoin,).unwrap().to_string(),
            "38cTksiyPT2b1uGRVbVqHdDhW9vKs84N6Z"
>>>>>>> 511e66b9
        );
    }

    #[test]
    fn satisfy() {
        let secp = secp256k1_zkp::Secp256k1::new();
        let sk =
            secp256k1_zkp::SecretKey::from_slice(&b"sally was a secret key, she said"[..]).unwrap();
        let pk = bitcoin::PublicKey {
            inner: secp256k1_zkp::PublicKey::from_secret_key(&secp, &sk),
            compressed: true,
        };
        let msg = secp256k1_zkp::Message::from_slice(&b"michael was a message, amusingly"[..])
            .expect("32 bytes");
        let sig = secp.sign_ecdsa(&msg, &sk);
        let mut sigser = sig.serialize_der().to_vec();
        sigser.push(0x01); // sighash_all

        struct SimpleSat {
            sig: secp256k1_zkp::ecdsa::Signature,
            pk: bitcoin::PublicKey,
        }

        impl Satisfier<bitcoin::PublicKey> for SimpleSat {
            fn lookup_ecdsa_sig(&self, pk: &bitcoin::PublicKey) -> Option<ElementsSig> {
                if *pk == self.pk {
                    Some((self.sig, elements::EcdsaSigHashType::All))
                } else {
                    None
                }
            }
        }

        let satisfier = SimpleSat { sig, pk };
        let ms = ms_str!("c:pk_k({})", pk);

        let mut txin = elements::TxIn {
            previous_output: elements::OutPoint::default(),
            script_sig: Script::new(),
            sequence: 100,
            is_pegin: false,
            has_issuance: false,
            asset_issuance: elements::AssetIssuance::default(),
            witness: elements::TxInWitness::default(),
        };
        let bare = Descriptor::new_bare(ms.clone()).unwrap();

        bare.satisfy(&mut txin, &satisfier).expect("satisfaction");
        assert_eq!(
            txin,
            elements_txin(
                script::Builder::new().push_slice(&sigser[..]).into_script(),
                vec![]
            ),
        );
        assert_eq!(bare.unsigned_script_sig(), elements::Script::new());

        let pkh = Descriptor::new_pkh(pk);
        pkh.satisfy(&mut txin, &satisfier).expect("satisfaction");
        assert_eq!(
            txin,
            elements_txin(
                script::Builder::new()
                    .push_slice(&sigser[..])
                    .push_key(&pk)
                    .into_script(),
                vec![]
            )
        );
        assert_eq!(pkh.unsigned_script_sig(), elements::Script::new());

        let wpkh = Descriptor::new_wpkh(pk).unwrap();
        wpkh.satisfy(&mut txin, &satisfier).expect("satisfaction");
        assert_eq!(
            txin,
            elements_txin(Script::new(), vec![sigser.clone(), pk.to_bytes(),])
        );
        assert_eq!(wpkh.unsigned_script_sig(), elements::Script::new());

        let shwpkh = Descriptor::new_sh_wpkh(pk).unwrap();
        shwpkh.satisfy(&mut txin, &satisfier).expect("satisfaction");
        let redeem_script = script::Builder::new()
            .push_opcode(opcodes::all::OP_PUSHBYTES_0)
            .push_slice(
                &hash160::Hash::from_hex("d1b2a1faf62e73460af885c687dee3b7189cd8ab").unwrap()[..],
            )
            .into_script();
        let expected_ssig = script::Builder::new()
            .push_slice(&redeem_script[..])
            .into_script();
        assert_eq!(
            txin,
            elements_txin(expected_ssig.clone(), vec![sigser.clone(), pk.to_bytes()])
        );
        assert_eq!(shwpkh.unsigned_script_sig(), expected_ssig);

        let ms = ms_str!("c:pk_k({})", pk);
        let sh = Descriptor::new_sh(ms.clone()).unwrap();
        sh.satisfy(&mut txin, &satisfier).expect("satisfaction");
        let expected_ssig = script::Builder::new()
            .push_slice(&sigser[..])
            .push_slice(&ms.encode()[..])
            .into_script();
        assert_eq!(txin, elements_txin(expected_ssig, vec![]));
        assert_eq!(sh.unsigned_script_sig(), Script::new());

        let ms = ms_str!("c:pk_k({})", pk);

        let wsh = Descriptor::new_wsh(ms.clone()).unwrap();
        wsh.satisfy(&mut txin, &satisfier).expect("satisfaction");
        assert_eq!(
            txin,
            elements_txin(
                Script::new(),
                vec![sigser.clone(), ms.encode().into_bytes()]
            )
        );
        assert_eq!(wsh.unsigned_script_sig(), Script::new());

        let shwsh = Descriptor::new_sh_wsh(ms.clone()).unwrap();
        shwsh.satisfy(&mut txin, &satisfier).expect("satisfaction");
        let expected_ssig = script::Builder::new()
            .push_slice(&ms.encode().to_v0_p2wsh()[..])
            .into_script();
        assert_eq!(
            txin,
            elements_txin(
                expected_ssig.clone(),
                vec![sigser.clone(), ms.encode().into_bytes(),]
            )
        );
        assert_eq!(shwsh.unsigned_script_sig(), expected_ssig);
    }

    #[test]
    fn after_is_cltv() {
        let descriptor = Descriptor::<bitcoin::PublicKey>::from_str("elwsh(after(1000))").unwrap();
        let script = descriptor.explicit_script().unwrap();

        let actual_instructions: Vec<_> = script.instructions().collect();
        let check = actual_instructions.last().unwrap();

        assert_eq!(check, &Ok(Instruction::Op(OP_CLTV)))
    }

    #[test]
    fn older_is_csv() {
        let descriptor = Descriptor::<bitcoin::PublicKey>::from_str("elwsh(older(1000))").unwrap();
        let script = descriptor.explicit_script().unwrap();

        let actual_instructions: Vec<_> = script.instructions().collect();
        let check = actual_instructions.last().unwrap();

        assert_eq!(check, &Ok(Instruction::Op(OP_CSV)))
    }

    #[test]
    fn tr_roundtrip_key() {
        let script = Tr::<DummyKey>::from_str("eltr()").unwrap().to_string();
        assert_eq!(script, format!("eltr()#sux3r82e"))
    }

    #[test]
    fn tr_roundtrip_script() {
        let descriptor = Tr::<DummyKey>::from_str("eltr(,{pk(),pk()})")
            .unwrap()
            .to_string();

        assert_eq!(descriptor, "eltr(,{pk(),pk()})#lxgcxh02");

        let descriptor = Descriptor::<String>::from_str("eltr(A,{pk(B),pk(C)})")
            .unwrap()
            .to_string();
        assert_eq!(descriptor, "eltr(A,{pk(B),pk(C)})#cx98s50f");
    }

    #[test]
    fn tr_roundtrip_tree() {
        let p1 = "020000000000000000000000000000000000000000000000000000000000000001";
        let p2 = "020000000000000000000000000000000000000000000000000000000000000002";
        let p3 = "020000000000000000000000000000000000000000000000000000000000000003";
        let p4 = "020000000000000000000000000000000000000000000000000000000000000004";
        let p5 = "f54a5851e9372b87810a8e60cdd2e7cfd80b6e31";
        let descriptor = Tr::<PublicKey>::from_str(&format!(
            "eltr({},{{pk({}),{{pk({}),or_d(pk({}),pkh({}))}}}})",
            p1, p2, p3, p4, p5
        ))
        .unwrap()
        .to_string();

        assert_eq!(
            descriptor,
            format!(
                "eltr({},{{pk({}),{{pk({}),or_d(pk({}),pkh({}))}}}})#sze34nfs",
                p1, p2, p3, p4, p5
            )
        )
    }

    #[test]
    fn tr_script_pubkey() {
        let key = Descriptor::<bitcoin::PublicKey>::from_str(
            "eltr(02e20e746af365e86647826397ba1c0e0d5cb685752976fe2f326ab76bdc4d6ee9)",
        )
        .unwrap();
        assert_eq!(
            key.script_pubkey().to_hex(),
            "51203f48e7c6203a75722733e3d9d06638da38d946066159c64684caf1622b2b0e33"
        )
    }

    #[test]
    fn roundtrip_tests() {
        let descriptor = Descriptor::<bitcoin::PublicKey>::from_str("elmulti");
        assert_eq!(
            descriptor.unwrap_err().to_string(),
            "unexpected «no arguments given»"
        )
    }

    #[test]
    fn empty_thresh() {
        let descriptor = Descriptor::<bitcoin::PublicKey>::from_str("elthresh");
        assert_eq!(
            descriptor.unwrap_err().to_string(),
            "unexpected «no arguments given»"
        )
    }

    #[test]
    fn witness_stack_for_andv_is_arranged_in_correct_order() {
        // arrange
        let a = bitcoin::PublicKey::from_str(
            "02937402303919b3a2ee5edd5009f4236f069bf75667b8e6ecf8e5464e20116a0e",
        )
        .unwrap();
        let sig_a = secp256k1_zkp::ecdsa::Signature::from_str("3045022100a7acc3719e9559a59d60d7b2837f9842df30e7edcd754e63227e6168cec72c5d022066c2feba4671c3d99ea75d9976b4da6c86968dbf3bab47b1061e7a1966b1778c").unwrap();

        let b = bitcoin::PublicKey::from_str(
            "02eb64639a17f7334bb5a1a3aad857d6fec65faef439db3de72f85c88bc2906ad3",
        )
        .unwrap();
        let sig_b = secp256k1_zkp::ecdsa::Signature::from_str("3044022075b7b65a7e6cd386132c5883c9db15f9a849a0f32bc680e9986398879a57c276022056d94d12255a4424f51c700ac75122cb354895c9f2f88f0cbb47ba05c9c589ba").unwrap();

        let descriptor = Descriptor::<bitcoin::PublicKey>::from_str(&format!(
            "elwsh(and_v(v:pk({A}),pk({B})))",
            A = a,
            B = b
        ))
        .unwrap();

        let mut txin = elements_txin(Script::new(), vec![]);
        let satisfier = {
            let mut satisfier = HashMap::with_capacity(2);

            satisfier.insert(a, (sig_a.clone(), ::elements::EcdsaSigHashType::All));
            satisfier.insert(b, (sig_b.clone(), ::elements::EcdsaSigHashType::All));

            satisfier
        };

        // act
        descriptor.satisfy(&mut txin, &satisfier).unwrap();

        // assert
        let witness0 = &txin.witness.script_witness[0];
        let witness1 = &txin.witness.script_witness[1];

        let sig0 =
            secp256k1_zkp::ecdsa::Signature::from_der(&witness0[..witness0.len() - 1]).unwrap();
        let sig1 =
            secp256k1_zkp::ecdsa::Signature::from_der(&witness1[..witness1.len() - 1]).unwrap();

        // why are we asserting this way?
        // The witness stack is evaluated from top to bottom. Given an `and` instruction, the left arm of the and is going to evaluate first,
        // meaning the next witness element (on a three element stack, that is the middle one) needs to be the signature for the left side of the `and`.
        // The left side of the `and` performs a CHECKSIG against public key `a` so `sig1` needs to be `sig_a` and `sig0` needs to be `sig_b`.
        assert_eq!(sig1, sig_a);
        assert_eq!(sig0, sig_b);
    }

    #[test]
    fn test_scriptcode() {
        // P2WPKH (from bip143 test vectors)
        let descriptor = Descriptor::<PublicKey>::from_str(
            "elwpkh(025476c2e83188368da1ff3e292e7acafcdb3566bb0ad253f62fc70f07aeee6357)",
        )
        .unwrap();
        assert_eq!(
            *descriptor.script_code().unwrap().as_bytes(),
            Vec::<u8>::from_hex("76a9141d0f172a0ecb48aee1be1f2687d2963ae33f71a188ac").unwrap()[..]
        );

        // P2SH-P2WPKH (from bip143 test vectors)
        let descriptor = Descriptor::<PublicKey>::from_str(
            "elsh(wpkh(03ad1d8e89212f0b92c74d23bb710c00662ad1470198ac48c43f7d6f93a2a26873))",
        )
        .unwrap();
        assert_eq!(
            *descriptor.script_code().unwrap().as_bytes(),
            Vec::<u8>::from_hex("76a91479091972186c449eb1ded22b78e40d009bdf008988ac").unwrap()[..]
        );

        // P2WSH (from bitcoind's `createmultisig`)
        let descriptor = Descriptor::<PublicKey>::from_str(
            "elwsh(multi(2,03789ed0bb717d88f7d321a368d905e7430207ebbd82bd342cf11ae157a7ace5fd,03dbc6764b8884a92e871274b87583e6d5c2a58819473e17e107ef3f6aa5a61626))",
        )
        .unwrap();
        assert_eq!(
            *descriptor
                .script_code().unwrap()
                .as_bytes(),
            Vec::<u8>::from_hex("522103789ed0bb717d88f7d321a368d905e7430207ebbd82bd342cf11ae157a7ace5fd2103dbc6764b8884a92e871274b87583e6d5c2a58819473e17e107ef3f6aa5a6162652ae").unwrap()[..]
        );

        // P2SH-P2WSH (from bitcoind's `createmultisig`)
        let descriptor = Descriptor::<PublicKey>::from_str("elsh(wsh(multi(2,03789ed0bb717d88f7d321a368d905e7430207ebbd82bd342cf11ae157a7ace5fd,03dbc6764b8884a92e871274b87583e6d5c2a58819473e17e107ef3f6aa5a61626)))").unwrap();
        assert_eq!(
            *descriptor
                .script_code().unwrap()
                .as_bytes(),
            Vec::<u8>::from_hex("522103789ed0bb717d88f7d321a368d905e7430207ebbd82bd342cf11ae157a7ace5fd2103dbc6764b8884a92e871274b87583e6d5c2a58819473e17e107ef3f6aa5a6162652ae")
                .unwrap()[..]
        );
    }

    #[test]
    fn parse_descriptor_key() {
        // With a wildcard
        let key = "[78412e3a/44'/0'/0']xpub6ERApfZwUNrhLCkDtcHTcxd75RbzS1ed54G1LkBUHQVHQKqhMkhgbmJbZRkrgZw4koxb5JaHWkY4ALHY2grBGRjaDMzQLcgJvLJuZZvRcEL/1/*";
        let expected = DescriptorPublicKey::XPub(DescriptorXKey {
            origin: Some((
                bip32::Fingerprint::from(&[0x78, 0x41, 0x2e, 0x3a][..]),
                (&[
                    bip32::ChildNumber::from_hardened_idx(44).unwrap(),
                    bip32::ChildNumber::from_hardened_idx(0).unwrap(),
                    bip32::ChildNumber::from_hardened_idx(0).unwrap(),
                ][..])
                .into(),
            )),
            xkey: bip32::ExtendedPubKey::from_str("xpub6ERApfZwUNrhLCkDtcHTcxd75RbzS1ed54G1LkBUHQVHQKqhMkhgbmJbZRkrgZw4koxb5JaHWkY4ALHY2grBGRjaDMzQLcgJvLJuZZvRcEL").unwrap(),
            derivation_path: (&[bip32::ChildNumber::from_normal_idx(1).unwrap()][..]).into(),
            wildcard: Wildcard::Unhardened,
        });
        assert_eq!(expected, key.parse().unwrap());
        assert_eq!(format!("{}", expected), key);

        // Without origin
        let key = "xpub6ERApfZwUNrhLCkDtcHTcxd75RbzS1ed54G1LkBUHQVHQKqhMkhgbmJbZRkrgZw4koxb5JaHWkY4ALHY2grBGRjaDMzQLcgJvLJuZZvRcEL/1";
        let expected = DescriptorPublicKey::XPub(DescriptorXKey {
            origin: None,
            xkey: bip32::ExtendedPubKey::from_str("xpub6ERApfZwUNrhLCkDtcHTcxd75RbzS1ed54G1LkBUHQVHQKqhMkhgbmJbZRkrgZw4koxb5JaHWkY4ALHY2grBGRjaDMzQLcgJvLJuZZvRcEL").unwrap(),
            derivation_path: (&[bip32::ChildNumber::from_normal_idx(1).unwrap()][..]).into(),
            wildcard: Wildcard::None,
        });
        assert_eq!(expected, key.parse().unwrap());
        assert_eq!(format!("{}", expected), key);

        // Testnet tpub
        let key = "tpubD6NzVbkrYhZ4YqYr3amYH15zjxHvBkUUeadieW8AxTZC7aY2L8aPSk3tpW6yW1QnWzXAB7zoiaNMfwXPPz9S68ZCV4yWvkVXjdeksLskCed/1";
        let expected = DescriptorPublicKey::XPub(DescriptorXKey {
            origin: None,
            xkey: bip32::ExtendedPubKey::from_str("tpubD6NzVbkrYhZ4YqYr3amYH15zjxHvBkUUeadieW8AxTZC7aY2L8aPSk3tpW6yW1QnWzXAB7zoiaNMfwXPPz9S68ZCV4yWvkVXjdeksLskCed").unwrap(),
            derivation_path: (&[bip32::ChildNumber::from_normal_idx(1).unwrap()][..]).into(),
            wildcard: Wildcard::None,
        });
        assert_eq!(expected, key.parse().unwrap());
        assert_eq!(format!("{}", expected), key);

        // Without derivation path
        let key = "xpub6ERApfZwUNrhLCkDtcHTcxd75RbzS1ed54G1LkBUHQVHQKqhMkhgbmJbZRkrgZw4koxb5JaHWkY4ALHY2grBGRjaDMzQLcgJvLJuZZvRcEL";
        let expected = DescriptorPublicKey::XPub(DescriptorXKey {
            origin: None,
            xkey: bip32::ExtendedPubKey::from_str("xpub6ERApfZwUNrhLCkDtcHTcxd75RbzS1ed54G1LkBUHQVHQKqhMkhgbmJbZRkrgZw4koxb5JaHWkY4ALHY2grBGRjaDMzQLcgJvLJuZZvRcEL").unwrap(),
            derivation_path: bip32::DerivationPath::from(&[][..]),
            wildcard: Wildcard::None,
        });
        assert_eq!(expected, key.parse().unwrap());
        assert_eq!(format!("{}", expected), key);

        // Raw (compressed) pubkey
        let key = "03f28773c2d975288bc7d1d205c3748651b075fbc6610e58cddeeddf8f19405aa8";
        let expected = DescriptorPublicKey::Single(SinglePub {
            key: SinglePubKey::FullKey(
                bitcoin::PublicKey::from_str(
                    "03f28773c2d975288bc7d1d205c3748651b075fbc6610e58cddeeddf8f19405aa8",
                )
                .unwrap(),
            ),
            origin: None,
        });
        assert_eq!(expected, key.parse().unwrap());
        assert_eq!(format!("{}", expected), key);

        // Raw (uncompressed) pubkey
        let key = "04f5eeb2b10c944c6b9fbcfff94c35bdeecd93df977882babc7f3a2cf7f5c81d3b09a68db7f0e04f21de5d4230e75e6dbe7ad16eefe0d4325a62067dc6f369446a";
        let expected = DescriptorPublicKey::Single(SinglePub {
            key: SinglePubKey::FullKey(bitcoin::PublicKey::from_str(
                "04f5eeb2b10c944c6b9fbcfff94c35bdeecd93df977882babc7f3a2cf7f5c81d3b09a68db7f0e04f21de5d4230e75e6dbe7ad16eefe0d4325a62067dc6f369446a",
            )
            .unwrap()),
            origin: None,
        });
        assert_eq!(expected, key.parse().unwrap());
        assert_eq!(format!("{}", expected), key);

        // Raw pubkey with origin
        let desc =
            "[78412e3a/0'/42/0']0231c7d3fc85c148717848033ce276ae2b464a4e2c367ed33886cc428b8af48ff8";
        let expected = DescriptorPublicKey::Single(SinglePub {
            key: SinglePubKey::FullKey(
                bitcoin::PublicKey::from_str(
                    "0231c7d3fc85c148717848033ce276ae2b464a4e2c367ed33886cc428b8af48ff8",
                )
                .unwrap(),
            ),
            origin: Some((
                bip32::Fingerprint::from(&[0x78, 0x41, 0x2e, 0x3a][..]),
                (&[
                    bip32::ChildNumber::from_hardened_idx(0).unwrap(),
                    bip32::ChildNumber::from_normal_idx(42).unwrap(),
                    bip32::ChildNumber::from_hardened_idx(0).unwrap(),
                ][..])
                    .into(),
            )),
        });
        assert_eq!(expected, desc.parse().expect("Parsing desc"));
        assert_eq!(format!("{}", expected), desc);
    }

    #[test]
    fn test_sortedmulti() {
        fn _test_sortedmulti(raw_desc_one: &str, raw_desc_two: &str, raw_addr_expected: &str) {
            let secp_ctx = secp256k1_zkp::Secp256k1::verification_only();
            let index = 5;

            // Parse descriptor
            let desc_one = Descriptor::<DescriptorPublicKey>::from_str(raw_desc_one).unwrap();
            let desc_two = Descriptor::<DescriptorPublicKey>::from_str(raw_desc_two).unwrap();

            // Same string formatting
            assert_eq!(desc_one.to_string(), raw_desc_one);
            assert_eq!(desc_two.to_string(), raw_desc_two);

            // Derive a child in case the descriptor is ranged. If it's not this won't have any
            // effect
            let desc_one = desc_one.derive(index);
            let desc_two = desc_two.derive(index);

            // Same address
            let addr_one = desc_one
                .translate_pk2(|xpk| xpk.derive_public_key(&secp_ctx))
                .unwrap()
                .address(&elements::AddressParams::ELEMENTS)
                .unwrap();
            let addr_two = desc_two
                .translate_pk2(|xpk| xpk.derive_public_key(&secp_ctx))
                .unwrap()
                .address(&elements::AddressParams::ELEMENTS)
                .unwrap();
            let addr_expected = elements::Address::from_str(raw_addr_expected).unwrap();
            assert_eq!(addr_one, addr_expected);
            assert_eq!(addr_two, addr_expected);
        }

        // P2SH and pubkeys
        _test_sortedmulti(
            "elsh(sortedmulti(1,03fff97bd5755eeea420453a14355235d382f6472f8568a18b2f057a1460297556,0250863ad64a87ae8a2fe83c1af1a8403cb53f53e486d8511dad8a04887e5b2352))#tse3qz98",
            "elsh(sortedmulti(1,0250863ad64a87ae8a2fe83c1af1a8403cb53f53e486d8511dad8a04887e5b2352,03fff97bd5755eeea420453a14355235d382f6472f8568a18b2f057a1460297556))#ptnf05qc",
            "XUDXJZnP2GXsKRKdxSLKzJM1iZ4gbbyrGh",
        );

        // P2WSH and single-xpub descriptor
        _test_sortedmulti(
            "elwsh(sortedmulti(1,xpub661MyMwAqRbcFW31YEwpkMuc5THy2PSt5bDMsktWQcFF8syAmRUapSCGu8ED9W6oDMSgv6Zz8idoc4a6mr8BDzTJY47LJhkJ8UB7WEGuduB,xpub69H7F5d8KSRgmmdJg2KhpAK8SR3DjMwAdkxj3ZuxV27CprR9LgpeyGmXUbC6wb7ERfvrnKZjXoUmmDznezpbZb7ap6r1D3tgFxHmwMkQTPH))#a8h2v83d",
            "elwsh(sortedmulti(1,xpub69H7F5d8KSRgmmdJg2KhpAK8SR3DjMwAdkxj3ZuxV27CprR9LgpeyGmXUbC6wb7ERfvrnKZjXoUmmDznezpbZb7ap6r1D3tgFxHmwMkQTPH,xpub661MyMwAqRbcFW31YEwpkMuc5THy2PSt5bDMsktWQcFF8syAmRUapSCGu8ED9W6oDMSgv6Zz8idoc4a6mr8BDzTJY47LJhkJ8UB7WEGuduB))#qfcn7ujk",
            "ert1qpq2cfgz5lktxzr5zqv7nrzz46hsvq3492ump9pz8rzcl8wqtwqcs2yqnuv",
        );

        // P2WSH-P2SH and ranged descriptor
        _test_sortedmulti(
            "elsh(wsh(sortedmulti(1,xpub661MyMwAqRbcFW31YEwpkMuc5THy2PSt5bDMsktWQcFF8syAmRUapSCGu8ED9W6oDMSgv6Zz8idoc4a6mr8BDzTJY47LJhkJ8UB7WEGuduB/1/0/*,xpub69H7F5d8KSRgmmdJg2KhpAK8SR3DjMwAdkxj3ZuxV27CprR9LgpeyGmXUbC6wb7ERfvrnKZjXoUmmDznezpbZb7ap6r1D3tgFxHmwMkQTPH/0/0/*)))#l7qy253t",
            "elsh(wsh(sortedmulti(1,xpub69H7F5d8KSRgmmdJg2KhpAK8SR3DjMwAdkxj3ZuxV27CprR9LgpeyGmXUbC6wb7ERfvrnKZjXoUmmDznezpbZb7ap6r1D3tgFxHmwMkQTPH/0/0/*,xpub661MyMwAqRbcFW31YEwpkMuc5THy2PSt5bDMsktWQcFF8syAmRUapSCGu8ED9W6oDMSgv6Zz8idoc4a6mr8BDzTJY47LJhkJ8UB7WEGuduB/1/0/*)))#0gpee5cl",
            "XBkDY63XnRTz6BbwzJi3ifGhBwLTomEzkq",
        );
    }

    #[test]
    fn test_parse_descriptor() {
        let secp = &secp256k1_zkp::Secp256k1::signing_only();
        let (descriptor, key_map) = Descriptor::parse_descriptor(secp, "elwpkh(tprv8ZgxMBicQKsPcwcD4gSnMti126ZiETsuX7qwrtMypr6FBwAP65puFn4v6c3jrN9VwtMRMph6nyT63NrfUL4C3nBzPcduzVSuHD7zbX2JKVc/44'/0'/0'/0/*)").unwrap();
        assert_eq!(descriptor.to_string(), "elwpkh([2cbe2a6d/44'/0'/0']tpubDCvNhURocXGZsLNqWcqD3syHTqPXrMSTwi8feKVwAcpi29oYKsDD3Vex7x2TDneKMVN23RbLprfxB69v94iYqdaYHsVz3kPR37NQXeqouVz/0/*)#pznhhta9");
        assert_eq!(key_map.len(), 1);

        // https://github.com/bitcoin/bitcoin/blob/7ae86b3c6845873ca96650fc69beb4ae5285c801/src/test/descriptor_tests.cpp#L355-L360
        macro_rules! check_invalid_checksum {
            ($secp: ident,$($desc: expr),*) => {
                $(
                    match Descriptor::parse_descriptor($secp, $desc) {
                        Err(Error::BadDescriptor(_)) => {},
                        Err(e) => panic!("Expected bad checksum for {}, got '{}'", $desc, e),
                        _ => panic!("Invalid checksum treated as valid: {}", $desc),
                    };
                )*
            };
        }
        check_invalid_checksum!(secp,
            "elsh(multi(2,[00000000/111'/222]xprvA1RpRA33e1JQ7ifknakTFpgNXPmW2YvmhqLQYMmrj4xJXXWYpDPS3xz7iAxn8L39njGVyuoseXzU6rcxFLJ8HFsTjSyQbLYnMpCqE2VbFWc,xprv9uPDJpEQgRQfDcW7BkF7eTya6RPxXeJCqCJGHuCJ4GiRVLzkTXBAJMu2qaMWPrS7AANYqdq6vcBcBUdJCVVFceUvJFjaPdGZ2y9WACViL4L/0))#",
            "elsh(multi(2,[00000000/111'/222]xpub6ERApfZwUNrhLCkDtcHTcxd75RbzS1ed54G1LkBUHQVHQKqhMkhgbmJbZRkrgZw4koxb5JaHWkY4ALHY2grBGRjaDMzQLcgJvLJuZZvRcEL,xpub68NZiKmJWnxxS6aaHmn81bvJeTESw724CRDs6HbuccFQN9Ku14VQrADWgqbhhTHBaohPX4CjNLf9fq9MYo6oDaPPLPxSb7gwQN3ih19Zm4Y/0))#",
            "elsh(multi(2,[00000000/111'/222]xprvA1RpRA33e1JQ7ifknakTFpgNXPmW2YvmhqLQYMmrj4xJXXWYpDPS3xz7iAxn8L39njGVyuoseXzU6rcxFLJ8HFsTjSyQbLYnMpCqE2VbFWc,xprv9uPDJpEQgRQfDcW7BkF7eTya6RPxXeJCqCJGHuCJ4GiRVLzkTXBAJMu2qaMWPrS7AANYqdq6vcBcBUdJCVVFceUvJFjaPdGZ2y9WACViL4L/0))#ggrsrxf",
            "elsh(multi(2,[00000000/111'/222]xpub6ERApfZwUNrhLCkDtcHTcxd75RbzS1ed54G1LkBUHQVHQKqhMkhgbmJbZRkrgZw4koxb5JaHWkY4ALHY2grBGRjaDMzQLcgJvLJuZZvRcEL,xpub68NZiKmJWnxxS6aaHmn81bvJeTESw724CRDs6HbuccFQN9Ku14VQrADWgqbhhTHBaohPX4CjNLf9fq9MYo6oDaPPLPxSb7gwQN3ih19Zm4Y/0))#tjg09x5tq",
            "elsh(multi(2,[00000000/111'/222]xprvA1RpRA33e1JQ7ifknakTFpgNXPmW2YvmhqLQYMmrj4xJXXWYpDPS3xz7iAxn8L39njGVyuoseXzU6rcxFLJ8HFsTjSyQbLYnMpCqE2VbFWc,xprv9uPDJpEQgRQfDcW7BkF7eTya6RPxXeJCqCJGHuCJ4GiRVLzkTXBAJMu2qaMWPrS7AANYqdq6vcBcBUdJCVVFceUvJFjaPdGZ2y9WACViL4L/0))#ggrsrxf",
            "elsh(multi(2,[00000000/111'/222]xpub6ERApfZwUNrhLCkDtcHTcxd75RbzS1ed54G1LkBUHQVHQKqhMkhgbmJbZRkrgZw4koxb5JaHWkY4ALHY2grBGRjaDMzQLcgJvLJuZZvRcEL,xpub68NZiKmJWnxxS6aaHmn81bvJeTESw724CRDs6HbuccFQN9Ku14VQrADWgqbhhTHBaohPX4CjNLf9fq9MYo6oDaPPLPxSb7gwQN3ih19Zm4Y/0))#tjg09x5",
            "elsh(multi(3,[00000000/111'/222]xprvA1RpRA33e1JQ7ifknakTFpgNXPmW2YvmhqLQYMmrj4xJXXWYpDPS3xz7iAxn8L39njGVyuoseXzU6rcxFLJ8HFsTjSyQbLYnMpCqE2VbFWc,xprv9uPDJpEQgRQfDcW7BkF7eTya6RPxXeJCqCJGHuCJ4GiRVLzkTXBAJMu2qaMWPrS7AANYqdq6vcBcBUdJCVVFceUvJFjaPdGZ2y9WACViL4L/0))#ggrsrxfy",
            "elsh(multi(3,[00000000/111'/222]xpub6ERApfZwUNrhLCkDtcHTcxd75RbzS1ed54G1LkBUHQVHQKqhMkhgbmJbZRkrgZw4koxb5JaHWkY4ALHY2grBGRjaDMzQLcgJvLJuZZvRcEL,xpub68NZiKmJWnxxS6aaHmn81bvJeTESw724CRDs6HbuccFQN9Ku14VQrADWgqbhhTHBaohPX4CjNLf9fq9MYo6oDaPPLPxSb7gwQN3ih19Zm4Y/0))#tjg09x5t",
            "elsh(multi(2,[00000000/111'/222]xpub6ERApfZwUNrhLCkDtcHTcxd75RbzS1ed54G1LkBUHQVHQKqhMkhgbmJbZRkrgZw4koxb5JaHWkY4ALHY2grBGRjaDMzQLcgJvLJuZZvRcEL,xpub68NZiKmJWnxxS6aaHmn81bvJeTESw724CRDs6HbuccFQN9Ku14VQrADWgqbhhTHBaohPX4CjNLf9fq9MYo6oDaPPLPxSb7gwQN3ih19Zm4Y/0))#tjq09x4t",
            "elsh(multi(2,[00000000/111'/222]xprvA1RpRA33e1JQ7ifknakTFpgNXPmW2YvmhqLQYMmrj4xJXXWYpDPS3xz7iAxn8L39njGVyuoseXzU6rcxFLJ8HFsTjSyQbLYnMpCqE2VbFWc,xprv9uPDJpEQgRQfDcW7BkF7eTya6RPxXeJCqCJGHuCJ4GiRVLzkTXBAJMu2qaMWPrS7AANYqdq6vcBcBUdJCVVFceUvJFjaPdGZ2y9WACViL4L/0))##ggssrxfy",
            "elsh(multi(2,[00000000/111'/222]xpub6ERApfZwUNrhLCkDtcHTcxd75RbzS1ed54G1LkBUHQVHQKqhMkhgbmJbZRkrgZw4koxb5JaHWkY4ALHY2grBGRjaDMzQLcgJvLJuZZvRcEL,xpub68NZiKmJWnxxS6aaHmn81bvJeTESw724CRDs6HbuccFQN9Ku14VQrADWgqbhhTHBaohPX4CjNLf9fq9MYo6oDaPPLPxSb7gwQN3ih19Zm4Y/0))##tjq09x4t"
        );

        Descriptor::parse_descriptor(&secp, "elsh(multi(2,[00000000/111'/222]xprvA1RpRA33e1JQ7ifknakTFpgNXPmW2YvmhqLQYMmrj4xJXXWYpDPS3xz7iAxn8L39njGVyuoseXzU6rcxFLJ8HFsTjSyQbLYnMpCqE2VbFWc,xprv9uPDJpEQgRQfDcW7BkF7eTya6RPxXeJCqCJGHuCJ4GiRVLzkTXBAJMu2qaMWPrS7AANYqdq6vcBcBUdJCVVFceUvJFjaPdGZ2y9WACViL4L/0))#9s2ngs7u").expect("Valid descriptor with checksum");
        Descriptor::parse_descriptor(&secp, "elsh(multi(2,[00000000/111'/222]xpub6ERApfZwUNrhLCkDtcHTcxd75RbzS1ed54G1LkBUHQVHQKqhMkhgbmJbZRkrgZw4koxb5JaHWkY4ALHY2grBGRjaDMzQLcgJvLJuZZvRcEL,xpub68NZiKmJWnxxS6aaHmn81bvJeTESw724CRDs6HbuccFQN9Ku14VQrADWgqbhhTHBaohPX4CjNLf9fq9MYo6oDaPPLPxSb7gwQN3ih19Zm4Y/0))#uklept69").expect("Valid descriptor with checksum");
    }

    #[test]
    #[cfg(feature = "compiler")]
    fn parse_and_derive() {
        let descriptor_str = "thresh(2,\
pk([d34db33f/44'/0'/0']xpub6ERApfZwUNrhLCkDtcHTcxd75RbzS1ed54G1LkBUHQVHQKqhMkhgbmJbZRkrgZw4koxb5JaHWkY4ALHY2grBGRjaDMzQLcgJvLJuZZvRcEL/1/*),\
pk(xpub6ERApfZwUNrhLCkDtcHTcxd75RbzS1ed54G1LkBUHQVHQKqhMkhgbmJbZRkrgZw4koxb5JaHWkY4ALHY2grBGRjaDMzQLcgJvLJuZZvRcEL/1),\
pk(03f28773c2d975288bc7d1d205c3748651b075fbc6610e58cddeeddf8f19405aa8))";
        let policy: policy::concrete::Policy<DescriptorPublicKey> = descriptor_str.parse().unwrap();
        let descriptor = Descriptor::new_sh(policy.compile().unwrap()).unwrap();
        let derived_descriptor = descriptor.derive(42);

        let res_descriptor_str = "thresh(2,\
pk([d34db33f/44'/0'/0']xpub6ERApfZwUNrhLCkDtcHTcxd75RbzS1ed54G1LkBUHQVHQKqhMkhgbmJbZRkrgZw4koxb5JaHWkY4ALHY2grBGRjaDMzQLcgJvLJuZZvRcEL/1/42),\
pk(xpub6ERApfZwUNrhLCkDtcHTcxd75RbzS1ed54G1LkBUHQVHQKqhMkhgbmJbZRkrgZw4koxb5JaHWkY4ALHY2grBGRjaDMzQLcgJvLJuZZvRcEL/1),\
pk(03f28773c2d975288bc7d1d205c3748651b075fbc6610e58cddeeddf8f19405aa8))";
        let res_policy: policy::concrete::Policy<DescriptorPublicKey> =
            res_descriptor_str.parse().unwrap();
        let res_descriptor = Descriptor::new_sh(res_policy.compile().unwrap()).unwrap();

        assert_eq!(res_descriptor.to_string(), derived_descriptor.to_string());
    }

    #[test]
    fn parse_with_secrets() {
        let secp = &secp256k1_zkp::Secp256k1::signing_only();
        let descriptor_str = "elwpkh(xprv9s21ZrQH143K4CTb63EaMxja1YiTnSEWKMbn23uoEnAzxjdUJRQkazCAtzxGm4LSoTSVTptoV9RbchnKPW9HxKtZumdyxyikZFDLhogJ5Uj/44'/0'/0'/0/*)#xldrpn5u";
        let (descriptor, keymap) =
            Descriptor::<DescriptorPublicKey>::parse_descriptor(&secp, descriptor_str).unwrap();

        let expected = "elwpkh([a12b02f4/44'/0'/0']xpub6BzhLAQUDcBUfHRQHZxDF2AbcJqp4Kaeq6bzJpXrjrWuK26ymTFwkEFbxPra2bJ7yeZKbDjfDeFwxe93JMqpo5SsPJH6dZdvV9kMzJkAZ69/0/*)#20ufqv7z";
        assert_eq!(expected, descriptor.to_string());
        assert_eq!(keymap.len(), 1);

        // try to turn it back into a string with the secrets
        assert_eq!(descriptor_str, descriptor.to_string_with_secret(&keymap));
    }

    #[test]
    fn checksum_for_nested_sh() {
        let descriptor_str = "elsh(wpkh(xpub6ERApfZwUNrhLCkDtcHTcxd75RbzS1ed54G1LkBUHQVHQKqhMkhgbmJbZRkrgZw4koxb5JaHWkY4ALHY2grBGRjaDMzQLcgJvLJuZZvRcEL))";
        let descriptor: Descriptor<DescriptorPublicKey> = descriptor_str.parse().unwrap();
        assert_eq!(descriptor.to_string(), "elsh(wpkh(xpub6ERApfZwUNrhLCkDtcHTcxd75RbzS1ed54G1LkBUHQVHQKqhMkhgbmJbZRkrgZw4koxb5JaHWkY4ALHY2grBGRjaDMzQLcgJvLJuZZvRcEL))#2040pn7l");

        let descriptor_str = "elsh(wsh(pk(xpub6ERApfZwUNrhLCkDtcHTcxd75RbzS1ed54G1LkBUHQVHQKqhMkhgbmJbZRkrgZw4koxb5JaHWkY4ALHY2grBGRjaDMzQLcgJvLJuZZvRcEL)))";
        let descriptor: Descriptor<DescriptorPublicKey> = descriptor_str.parse().unwrap();
        assert_eq!(descriptor.to_string(), "elsh(wsh(pk(xpub6ERApfZwUNrhLCkDtcHTcxd75RbzS1ed54G1LkBUHQVHQKqhMkhgbmJbZRkrgZw4koxb5JaHWkY4ALHY2grBGRjaDMzQLcgJvLJuZZvRcEL)))#pqs0de7e");
    }

    #[test]
    fn test_xonly_keys() {
        let comp_key = "0308c0fcf8895f4361b4fc77afe2ad53b0bd27dcebfd863421b2b246dc283d4103";
        let x_only_key = "08c0fcf8895f4361b4fc77afe2ad53b0bd27dcebfd863421b2b246dc283d4103";

        // Both x-only keys and comp keys allowed in tr
        Descriptor::<DescriptorPublicKey>::from_str(&format!("eltr({})", comp_key)).unwrap();
        Descriptor::<DescriptorPublicKey>::from_str(&format!("eltr({})", x_only_key)).unwrap();

        // Only compressed keys allowed in wsh
        Descriptor::<DescriptorPublicKey>::from_str(&format!("elwsh(pk({}))", comp_key)).unwrap();
        Descriptor::<DescriptorPublicKey>::from_str(&format!("elwsh(pk({}))", x_only_key))
            .unwrap_err();
    }

    #[test]
    fn test_find_derivation_index_for_spk() {
        let secp = secp256k1_zkp::Secp256k1::verification_only();
        let descriptor = Descriptor::from_str("eltr([73c5da0a/86'/0'/0']xpub6BgBgsespWvERF3LHQu6CnqdvfEvtMcQjYrcRzx53QJjSxarj2afYWcLteoGVky7D3UKDP9QyrLprQ3VCECoY49yfdDEHGCtMMj92pReUsQ/0/*)").unwrap();
        let script_at_0_1 = Script::from_str(
            "5120c73ac1b7a518499b9642aed8cfa15d5401e5bd85ad760b937b69521c297722f0",
        )
        .unwrap();
        let expected_concrete = Descriptor::from_str(
            "eltr(0283dfe85a3151d2517290da461fe2815591ef69f2b18a2ce63f01697a8b313145)",
        )
        .unwrap();

        assert_eq!(
            descriptor.find_derivation_index_for_spk(&secp, &script_at_0_1, 0..1),
            Ok(None)
        );
        assert_eq!(
            descriptor.find_derivation_index_for_spk(&secp, &script_at_0_1, 0..2),
            Ok(Some((1, expected_concrete.clone())))
        );
        assert_eq!(
            descriptor.find_derivation_index_for_spk(&secp, &script_at_0_1, 0..10),
            Ok(Some((1, expected_concrete)))
        );
    }
}<|MERGE_RESOLUTION|>--- conflicted
+++ resolved
@@ -32,12 +32,8 @@
 pub mod pegin;
 
 use bitcoin::util::address::WitnessVersion;
-<<<<<<< HEAD
-use elements::{secp256k1_zkp, Script};
+use elements::{secp256k1_zkp, Script, TxIn};
 use {bitcoin, elements};
-=======
-use bitcoin::{self, secp256k1, Address, Network, Script, TxIn};
->>>>>>> 511e66b9
 
 use self::checksum::verify_checksum;
 use crate::miniscript::{Legacy, Miniscript, Segwitv0};
@@ -77,125 +73,8 @@
 /// public key from the descriptor.
 pub type KeyMap = HashMap<DescriptorPublicKey, DescriptorSecretKey>;
 
-<<<<<<< HEAD
 /// Elements Descriptor String Prefix
 pub const ELMTS_STR: &str = "el";
-/// Elements specific additional features that
-/// we want on DescriptorTrait from upstream.
-// Maintained as a separate trait to avoid conflicts.
-pub trait ElementsTrait<Pk: MiniscriptKey> {
-    /// Compute a blinded address
-    fn blind_addr(
-        &self,
-        blinder: Option<secp256k1_zkp::PublicKey>,
-        params: &'static elements::AddressParams,
-    ) -> Result<elements::Address, Error>
-    where
-        Pk: ToPublicKey;
-}
-
-/// A general trait for Bitcoin descriptor.
-/// Offers function for witness cost estimation, script pubkey creation
-/// satisfaction using the [Satisfier] trait.
-// Unfortunately, the translation function cannot be added to trait
-// because of traits cannot know underlying generic of Self.
-// Thus, we must implement additional trait for translate function
-pub trait DescriptorTrait<Pk: MiniscriptKey>: ElementsTrait<Pk> {
-    /// Whether the descriptor is safe
-    /// Checks whether all the spend paths in the descriptor are possible
-    /// on the bitcoin network under the current standardness and consensus rules
-    /// Also checks whether the descriptor requires signauture on all spend paths
-    /// And whether the script is malleable.
-    /// In general, all the guarantees of miniscript hold only for safe scripts.
-    /// All the analysis guarantees of miniscript only hold safe scripts.
-    /// The signer may not be able to find satisfactions even if one exists
-    fn sanity_check(&self) -> Result<(), Error>;
-
-    /// Computes the Bitcoin address of the descriptor, if one exists
-    /// Some descriptors like pk() don't have any address.
-    ///
-    /// Errors:
-    ///
-    /// - On raw/bare descriptors that don't have any address
-    /// - In Tr descriptors where the precomputed spend data is not available
-    fn address(&self, params: &'static elements::AddressParams) -> Result<elements::Address, Error>
-    where
-        Pk: ToPublicKey;
-
-    /// Computes the scriptpubkey of the descriptor
-    fn script_pubkey(&self) -> Script
-    where
-        Pk: ToPublicKey;
-
-    /// Computes the scriptSig that will be in place for an unsigned
-    /// input spending an output with this descriptor. For pre-segwit
-    /// descriptors, which use the scriptSig for signatures, this
-    /// returns the empty script.
-    ///
-    /// This is used in Segwit transactions to produce an unsigned
-    /// transaction whose txid will not change during signing (since
-    /// only the witness data will change).
-    fn unsigned_script_sig(&self) -> Script
-    where
-        Pk: ToPublicKey;
-
-    /// Computes the "witness script" of the descriptor, i.e. the underlying
-    /// script before any hashing is done. For `Bare`, `Pkh` and `Wpkh` this
-    /// is the scriptPubkey; for `ShWpkh` and `Sh` this is the redeemScript;
-    /// for the others it is the witness script.
-    /// For `Tr` descriptors, this will error as there is no underlying script
-    fn explicit_script(&self) -> Result<Script, Error>
-    where
-        Pk: ToPublicKey;
-
-    /// Returns satisfying non-malleable witness and scriptSig with minimum weight to spend an
-    /// output controlled by the given descriptor if it possible to
-    /// construct one using the satisfier S.
-    fn get_satisfaction<S>(&self, satisfier: S) -> Result<(Vec<Vec<u8>>, Script), Error>
-    where
-        Pk: ToPublicKey,
-        S: Satisfier<Pk>;
-
-    /// Returns satisfying, possibly malleable witness and scriptSig to spend an
-    /// output controlled by the given descriptor if it possible to
-    /// construct one using the satisfier S.
-    fn get_satisfaction_mall<S>(&self, satisfier: S) -> Result<(Vec<Vec<u8>>, Script), Error>
-    where
-        Pk: ToPublicKey,
-        S: Satisfier<Pk>;
-
-    /// Attempts to produce a non-malleable satisfying witness and scriptSig to spend an
-    /// output controlled by the given descriptor; add the data to a given
-    /// `TxIn` output.
-    fn satisfy<S>(&self, txin: &mut elements::TxIn, satisfier: S) -> Result<(), Error>
-    where
-        Pk: ToPublicKey,
-        S: Satisfier<Pk>,
-    {
-        // easy default implementation
-        let (witness, script_sig) = self.get_satisfaction(satisfier)?;
-        txin.witness.script_witness = witness;
-        txin.script_sig = script_sig;
-        Ok(())
-    }
-
-    /// Computes an upper bound on the weight of a satisfying witness to the
-    /// transaction. Assumes all ec-signatures are 73 bytes, including push opcode
-    /// and sighash suffix. Includes the weight of the VarInts encoding the
-    /// scriptSig and witness stack length.
-    /// Returns Error when the descriptor is impossible to safisfy (ex: sh(OP_FALSE))
-    fn max_satisfaction_weight(&self) -> Result<usize, Error>;
-
-    /// Get the `scriptCode` of a transaction output.
-    ///
-    /// The `scriptCode` is the Script of the previous transaction output being serialized in the
-    /// sighash when evaluating a `CHECKSIG` & co. OP code.
-    /// Errors:
-    /// - When the descriptor is Tr
-    fn script_code(&self) -> Result<Script, Error>
-    where
-        Pk: ToPublicKey;
-}
 
 /// Descriptor Type of the descriptor
 #[derive(Clone, Copy, PartialEq, Eq, PartialOrd, Ord, Hash, Debug)]
@@ -354,8 +233,6 @@
     }
 }
 
-=======
->>>>>>> 511e66b9
 /// Script descriptor
 #[derive(Clone, PartialEq, Eq, PartialOrd, Ord)]
 pub enum Descriptor<Pk: MiniscriptKey> {
@@ -577,7 +454,6 @@
         }
     }
 
-<<<<<<< HEAD
     /// Tries to convert descriptor as a covenant descriptor
     pub fn as_cov(&self) -> Result<&CovenantDescriptor<Pk, CovenantExt>, Error> {
         if let Descriptor::Cov(cov) = self {
@@ -591,116 +467,6 @@
     pub fn to_string_no_chksum(&self) -> String {
         format!("{:?}", self)
     }
-    /// .
-    /// Convert a Descriptor into [`pretaproot::PreTaprootDescriptor`]
-    /// # Examples
-    ///
-    /// ```
-    /// use std::str::FromStr;
-    /// use elements_miniscript::descriptor::Descriptor;
-    /// use elements_miniscript::{PreTaprootDescriptor, PreTaprootDescriptorTrait};
-    /// use elements_miniscript::bitcoin;
-    ///
-    /// // A descriptor with a string generic
-    /// let desc = Descriptor::<bitcoin::PublicKey>::from_str("elwpkh(02e18f242c8b0b589bfffeac30e1baa80a60933a649c7fb0f1103e78fbf58aa0ed)")
-    ///     .expect("Valid segwitv0 descriptor");
-    /// let pre_tap_desc = desc.into_pre_taproot_desc().expect("Wsh is pre taproot");
-    ///
-    /// // Now the script code and explicit script no longer fail on longer fail
-    /// // on PreTaprootDescriptor using PreTaprootDescriptorTrait
-    /// let script_code = pre_tap_desc.script_code();
-    /// assert_eq!(script_code.to_string(),
-    ///     "Script(OP_DUP OP_HASH160 OP_PUSHBYTES_20 62107d047e8818b594303fe0657388cc4fc8771f OP_EQUALVERIFY OP_CHECKSIG)"
-    /// );
-    /// ```
-    ///
-    /// # Errors
-    ///
-    /// This function will return an error if descriptor is not a pre taproot descriptor.
-    pub fn into_pre_taproot_desc(self) -> Result<pretaproot::PreTaprootDescriptor<Pk>, Self> {
-        match self {
-            Descriptor::Bare(bare) => Ok(pretaproot::PreTaprootDescriptor::Bare(bare)),
-            Descriptor::Pkh(pkh) => Ok(pretaproot::PreTaprootDescriptor::Pkh(pkh)),
-            Descriptor::Wpkh(wpkh) => Ok(pretaproot::PreTaprootDescriptor::Wpkh(wpkh)),
-            Descriptor::Sh(sh) => Ok(pretaproot::PreTaprootDescriptor::Sh(sh)),
-            Descriptor::Wsh(wsh) => Ok(pretaproot::PreTaprootDescriptor::Wsh(wsh)),
-            Descriptor::Tr(tr) => Err(Descriptor::Tr(tr)),
-            Descriptor::Cov(cov) => Err(Descriptor::Cov(cov)),
-        }
-    }
-}
-
-impl<P: MiniscriptKey, Q: MiniscriptKey> TranslatePk<P, Q> for Descriptor<P> {
-    type Output = Descriptor<Q>;
-    /// Convert a descriptor using abstract keys to one using specific keys
-    /// This will panic if translatefpk returns an uncompressed key when
-    /// converting to a Segwit descriptor. To prevent this panic, ensure
-    /// translatefpk returns an error in this case instead.
-    fn translate_pk<Fpk, Fpkh, E>(
-        &self,
-        mut translatefpk: Fpk,
-        mut translatefpkh: Fpkh,
-    ) -> Result<Descriptor<Q>, E>
-    where
-        Fpk: FnMut(&P) -> Result<Q, E>,
-        Fpkh: FnMut(&P::Hash) -> Result<Q::Hash, E>,
-        Q: MiniscriptKey,
-    {
-        let desc = match *self {
-            Descriptor::Bare(ref bare) => {
-                Descriptor::Bare(bare.translate_pk(&mut translatefpk, &mut translatefpkh)?)
-            }
-            Descriptor::Pkh(ref pk) => {
-                Descriptor::Pkh(pk.translate_pk(&mut translatefpk, &mut translatefpkh)?)
-            }
-            Descriptor::Wpkh(ref pk) => {
-                Descriptor::Wpkh(pk.translate_pk(&mut translatefpk, &mut translatefpkh)?)
-            }
-            Descriptor::Sh(ref sh) => {
-                Descriptor::Sh(sh.translate_pk(&mut translatefpk, &mut translatefpkh)?)
-            }
-            Descriptor::Wsh(ref wsh) => {
-                Descriptor::Wsh(wsh.translate_pk(&mut translatefpk, &mut translatefpkh)?)
-            }
-            Descriptor::Cov(ref cov) => {
-                Descriptor::Cov(cov.translate_pk(&mut translatefpk, &mut translatefpkh)?)
-            }
-            Descriptor::Tr(ref tr) => {
-                Descriptor::Tr(tr.translate_pk(&mut translatefpk, &mut translatefpkh)?)
-            }
-        };
-        Ok(desc)
-    }
-}
-
-impl<Pk: MiniscriptKey> ElementsTrait<Pk> for Descriptor<Pk> {
-    fn blind_addr(
-        &self,
-        blinder: Option<secp256k1_zkp::PublicKey>,
-        params: &'static elements::AddressParams,
-    ) -> Result<elements::Address, Error>
-    where
-        Pk: ToPublicKey,
-    {
-        match *self {
-            Descriptor::Bare(ref bare) => bare.blind_addr(blinder, params),
-            Descriptor::Pkh(ref pkh) => pkh.blind_addr(blinder, params),
-            Descriptor::Wpkh(ref wpkh) => wpkh.blind_addr(blinder, params),
-            Descriptor::Wsh(ref wsh) => wsh.blind_addr(blinder, params),
-            Descriptor::Sh(ref sh) => sh.blind_addr(blinder, params),
-            Descriptor::Cov(ref cov) => cov.blind_addr(blinder, params),
-            Descriptor::Tr(ref tr) => tr.blind_addr(blinder, params),
-        }
-    }
-}
-
-impl<Pk: MiniscriptKey> DescriptorTrait<Pk> for Descriptor<Pk> {
-    /// Whether the descriptor is safe
-    /// Checks whether all the spend paths in the descriptor are possible
-    /// on the bitcoin network under the current standardness and consensus rules
-    /// Also checks whether the descriptor requires signauture on all spend paths
-    /// And whether the script is malleable.
-=======
     /// Checks whether the descriptor is safe.
     ///
     /// Checks whether all the spend paths in the descriptor are possible on the
@@ -708,7 +474,6 @@
     /// checks whether the descriptor requires signatures on all spend paths and
     /// whether the script is malleable.
     ///
->>>>>>> 511e66b9
     /// In general, all the guarantees of miniscript hold only for safe scripts.
     /// The signer may not be able to find satisfactions even if one exists.
     pub fn sanity_check(&self) -> Result<(), Error> {
@@ -722,38 +487,73 @@
             Descriptor::Tr(ref tr) => tr.sanity_check(),
         }
     }
+
+    /// Computes an upper bound on the weight of a satisfying witness to the
+    /// transaction.
+    ///
+    /// Assumes all ec-signatures are 73 bytes, including push opcode and
+    /// sighash suffix. Includes the weight of the VarInts encoding the
+    /// scriptSig and witness stack length.
+    ///
+    /// # Errors
+    /// When the descriptor is impossible to safisfy (ex: sh(OP_FALSE)).
+    pub fn max_satisfaction_weight(&self) -> Result<usize, Error> {
+        let weight = match *self {
+            Descriptor::Bare(ref bare) => bare.max_satisfaction_weight()?,
+            Descriptor::Pkh(ref pkh) => pkh.max_satisfaction_weight(),
+            Descriptor::Wpkh(ref wpkh) => wpkh.max_satisfaction_weight(),
+            Descriptor::Wsh(ref wsh) => wsh.max_satisfaction_weight()?,
+            Descriptor::Sh(ref sh) => sh.max_satisfaction_weight()?,
+            Descriptor::Cov(ref cov) => cov.max_satisfaction_weight()?,
+            Descriptor::Tr(ref tr) => tr.max_satisfaction_weight()?,
+        };
+        Ok(weight)
+    }
 }
 
 impl<Pk: MiniscriptKey + ToPublicKey> Descriptor<Pk> {
-    /// Computes the Bitcoin address of the descriptor, if one exists
-<<<<<<< HEAD
-    fn address(&self, params: &'static elements::AddressParams) -> Result<elements::Address, Error>
+    ///
+    /// Obtains the blinded address for this descriptor
+    ///
+    /// # Errors
+    /// For raw/bare descriptors that don't have any address.
+    //
+    // Note: The address kept is kept without the blinder to avoid more conflicts with upstream
+    pub fn blinded_address(
+        &self,
+        blinder: secp256k1_zkp::PublicKey,
+        params: &'static elements::AddressParams,
+    ) -> Result<elements::Address, Error>
     where
         Pk: ToPublicKey,
     {
         match *self {
-            Descriptor::Bare(ref bare) => bare.address(params),
-            Descriptor::Pkh(ref pkh) => pkh.address(params),
-            Descriptor::Wpkh(ref wpkh) => wpkh.address(params),
-            Descriptor::Wsh(ref wsh) => wsh.address(params),
-            Descriptor::Sh(ref sh) => sh.address(params),
-            Descriptor::Cov(ref cov) => cov.address(params),
-            Descriptor::Tr(ref tr) => tr.address(params),
-=======
-    ///
-    /// Some descriptors like pk() don't have any address.
-    ///
-    /// # Errors
-    /// For raw/bare descriptors that don't have any address.
-    pub fn address(&self, network: Network) -> Result<Address, Error> {
+            Descriptor::Bare(_) => Err(Error::BareDescriptorAddr),
+            Descriptor::Pkh(ref pkh) => Ok(pkh.address(Some(blinder), params)),
+            Descriptor::Wpkh(ref wpkh) => Ok(wpkh.address(Some(blinder), params)),
+            Descriptor::Wsh(ref wsh) => Ok(wsh.address(Some(blinder), params)),
+            Descriptor::Sh(ref sh) => Ok(sh.address(Some(blinder), params)),
+            Descriptor::Cov(ref cov) => Ok(cov.address(Some(blinder), params)),
+            Descriptor::Tr(ref tr) => Ok(tr.address(Some(blinder), params)),
+        }
+    }
+
+    /// Obtains an address for this descriptor. For blinding see [`Descriptor::blinded_address`]
+    pub fn address(
+        &self,
+        params: &'static elements::AddressParams,
+    ) -> Result<elements::Address, Error>
+    where
+        Pk: ToPublicKey,
+    {
         match *self {
             Descriptor::Bare(_) => Err(Error::BareDescriptorAddr),
-            Descriptor::Pkh(ref pkh) => Ok(pkh.address(network)),
-            Descriptor::Wpkh(ref wpkh) => Ok(wpkh.address(network)),
-            Descriptor::Wsh(ref wsh) => Ok(wsh.address(network)),
-            Descriptor::Sh(ref sh) => Ok(sh.address(network)),
-            Descriptor::Tr(ref tr) => Ok(tr.address(network)),
->>>>>>> 511e66b9
+            Descriptor::Pkh(ref pkh) => Ok(pkh.address(None, params)),
+            Descriptor::Wpkh(ref wpkh) => Ok(wpkh.address(None, params)),
+            Descriptor::Wsh(ref wsh) => Ok(wsh.address(None, params)),
+            Descriptor::Sh(ref sh) => Ok(sh.address(None, params)),
+            Descriptor::Cov(ref cov) => Ok(cov.address(None, params)),
+            Descriptor::Tr(ref tr) => Ok(tr.address(None, params)),
         }
     }
 
@@ -784,12 +584,8 @@
             Descriptor::Wpkh(_) => Script::new(),
             Descriptor::Wsh(_) => Script::new(),
             Descriptor::Sh(ref sh) => sh.unsigned_script_sig(),
-<<<<<<< HEAD
-            Descriptor::Cov(ref cov) => cov.unsigned_script_sig(),
-            Descriptor::Tr(ref tr) => tr.unsigned_script_sig(),
-=======
+            Descriptor::Cov(_) => Script::new(),
             Descriptor::Tr(_) => Script::new(),
->>>>>>> 511e66b9
         }
     }
 
@@ -807,6 +603,7 @@
             Descriptor::Wsh(ref wsh) => Ok(wsh.inner_script()),
             Descriptor::Sh(ref sh) => Ok(sh.inner_script()),
             Descriptor::Tr(_) => Err(Error::TrNoScriptCode),
+            Descriptor::Cov(ref cov) => Ok(cov.inner_script()),
         }
     }
 
@@ -819,22 +616,13 @@
     /// If the descriptor is a taproot descriptor.
     pub fn script_code(&self) -> Result<Script, Error> {
         match *self {
-<<<<<<< HEAD
-            Descriptor::Bare(ref bare) => bare.explicit_script(),
-            Descriptor::Pkh(ref pkh) => pkh.explicit_script(),
-            Descriptor::Wpkh(ref wpkh) => wpkh.explicit_script(),
-            Descriptor::Wsh(ref wsh) => wsh.explicit_script(),
-            Descriptor::Sh(ref sh) => sh.explicit_script(),
-            Descriptor::Cov(ref cov) => cov.explicit_script(),
-            Descriptor::Tr(ref tr) => tr.explicit_script(),
-=======
             Descriptor::Bare(ref bare) => Ok(bare.ecdsa_sighash_script_code()),
             Descriptor::Pkh(ref pkh) => Ok(pkh.ecdsa_sighash_script_code()),
             Descriptor::Wpkh(ref wpkh) => Ok(wpkh.ecdsa_sighash_script_code()),
             Descriptor::Wsh(ref wsh) => Ok(wsh.ecdsa_sighash_script_code()),
             Descriptor::Sh(ref sh) => Ok(sh.ecdsa_sighash_script_code()),
+            Descriptor::Cov(ref cov) => Ok(cov.ecdsa_sighash_script_code()),
             Descriptor::Tr(_) => Err(Error::TrNoScriptCode),
->>>>>>> 511e66b9
         }
     }
 
@@ -882,38 +670,9 @@
         S: Satisfier<Pk>,
     {
         let (witness, script_sig) = self.get_satisfaction(satisfier)?;
-        txin.witness = Witness::from_vec(witness);
+        txin.witness.script_witness = witness;
         txin.script_sig = script_sig;
         Ok(())
-    }
-
-    /// Computes an upper bound on the weight of a satisfying witness to the
-    /// transaction.
-    ///
-    /// Assumes all ec-signatures are 73 bytes, including push opcode and
-    /// sighash suffix. Includes the weight of the VarInts encoding the
-    /// scriptSig and witness stack length.
-    ///
-    /// # Errors
-    /// When the descriptor is impossible to safisfy (ex: sh(OP_FALSE)).
-    pub fn max_satisfaction_weight(&self) -> Result<usize, Error> {
-        let weight = match *self {
-            Descriptor::Bare(ref bare) => bare.max_satisfaction_weight()?,
-            Descriptor::Pkh(ref pkh) => pkh.max_satisfaction_weight(),
-            Descriptor::Wpkh(ref wpkh) => wpkh.max_satisfaction_weight(),
-<<<<<<< HEAD
-            Descriptor::Wsh(ref wsh) => wsh.max_satisfaction_weight(),
-            Descriptor::Sh(ref sh) => sh.max_satisfaction_weight(),
-            Descriptor::Cov(ref cov) => cov.max_satisfaction_weight(),
-            Descriptor::Tr(ref tr) => tr.max_satisfaction_weight(),
-        }
-=======
-            Descriptor::Wsh(ref wsh) => wsh.max_satisfaction_weight()?,
-            Descriptor::Sh(ref sh) => sh.max_satisfaction_weight()?,
-            Descriptor::Tr(ref tr) => tr.max_satisfaction_weight()?,
-        };
-        Ok(weight)
->>>>>>> 511e66b9
     }
 }
 
@@ -935,17 +694,6 @@
         Fpkh: FnMut(&P::Hash) -> Result<Q::Hash, E>,
         Q: MiniscriptKey,
     {
-<<<<<<< HEAD
-        match *self {
-            Descriptor::Bare(ref bare) => bare.script_code(),
-            Descriptor::Pkh(ref pkh) => pkh.script_code(),
-            Descriptor::Wpkh(ref wpkh) => wpkh.script_code(),
-            Descriptor::Wsh(ref wsh) => wsh.script_code(),
-            Descriptor::Sh(ref sh) => sh.script_code(),
-            Descriptor::Cov(ref cov) => cov.script_code(),
-            Descriptor::Tr(ref tr) => tr.script_code(),
-        }
-=======
         let desc = match *self {
             Descriptor::Bare(ref bare) => Descriptor::Bare(bare.translate_pk(&mut fpk, &mut fpkh)?),
             Descriptor::Pkh(ref pk) => Descriptor::Pkh(pk.translate_pk(&mut fpk, &mut fpkh)?),
@@ -953,9 +701,9 @@
             Descriptor::Sh(ref sh) => Descriptor::Sh(sh.translate_pk(&mut fpk, &mut fpkh)?),
             Descriptor::Wsh(ref wsh) => Descriptor::Wsh(wsh.translate_pk(&mut fpk, &mut fpkh)?),
             Descriptor::Tr(ref tr) => Descriptor::Tr(tr.translate_pk(&mut fpk, &mut fpkh)?),
+            Descriptor::Cov(ref cov) => Descriptor::Cov((cov.translate_pk(&mut fpk, &mut fpkh))?),
         };
         Ok(desc)
->>>>>>> 511e66b9
     }
 }
 
@@ -1331,24 +1079,16 @@
             )
         );
         assert_eq!(
-<<<<<<< HEAD
             bare.address(&elements::AddressParams::ELEMENTS)
                 .unwrap_err()
                 .to_string(),
-=======
-            bare.address(Network::Bitcoin).unwrap_err().to_string(),
->>>>>>> 511e66b9
             "Bare descriptors don't have address"
         );
 
         let pk = StdDescriptor::from_str(TEST_PK).unwrap();
         assert_eq!(
             pk.script_pubkey(),
-<<<<<<< HEAD
             elements::Script::from(vec![
-=======
-            Script::from(vec![
->>>>>>> 511e66b9
                 0x21, 0x02, 0x00, 0x00, 0x00, 0x00, 0x00, 0x00, 0x00, 0x00, 0x00, 0x00, 0x00, 0x00,
                 0x00, 0x00, 0x00, 0x00, 0x00, 0x00, 0x00, 0x00, 0x00, 0x00, 0x00, 0x00, 0x00, 0x00,
                 0x00, 0x00, 0x00, 0x00, 0x00, 0x02, 0xac,
@@ -1375,15 +1115,10 @@
                 .into_script()
         );
         assert_eq!(
-<<<<<<< HEAD
             pkh.address(&elements::AddressParams::ELEMENTS,)
                 .unwrap()
                 .to_string(),
             "2dmYXpSu8YP6aLcJYhHfB1C19mdzSx2GPB9"
-=======
-            pkh.address(Network::Bitcoin,).unwrap().to_string(),
-            "1D7nRvrRgzCg9kYBwhPH3j3Gs6SmsRg3Wq"
->>>>>>> 511e66b9
         );
 
         let wpkh = StdDescriptor::from_str(
@@ -1403,15 +1138,10 @@
                 .into_script()
         );
         assert_eq!(
-<<<<<<< HEAD
             wpkh.address(&elements::AddressParams::ELEMENTS,)
                 .unwrap()
                 .to_string(),
             "ert1qsn57m9drscflq5nl76z6ny52hck5w4x57m69k3"
-=======
-            wpkh.address(Network::Bitcoin,).unwrap().to_string(),
-            "bc1qsn57m9drscflq5nl76z6ny52hck5w4x5wqd9yt"
->>>>>>> 511e66b9
         );
 
         let shwpkh = StdDescriptor::from_str(
@@ -1432,16 +1162,11 @@
                 .into_script()
         );
         assert_eq!(
-<<<<<<< HEAD
             shwpkh
                 .address(&elements::AddressParams::ELEMENTS,)
                 .unwrap()
                 .to_string(),
             "XZPaAbg6M83Fq5NqvbEGZ5kwy9RKSTke2s"
-=======
-            shwpkh.address(Network::Bitcoin,).unwrap().to_string(),
-            "3PjMEzoveVbvajcnDDuxcJhsuqPHgydQXq"
->>>>>>> 511e66b9
         );
 
         let sh = StdDescriptor::from_str(
@@ -1462,15 +1187,10 @@
                 .into_script()
         );
         assert_eq!(
-<<<<<<< HEAD
             sh.address(&elements::AddressParams::ELEMENTS,)
                 .unwrap()
                 .to_string(),
             "XSspZXDJu2XVh8AKC7qF3L7x79Qy67JhQb"
-=======
-            sh.address(Network::Bitcoin,).unwrap().to_string(),
-            "3HDbdvM9CQ6ASnQFUkWw6Z4t3qNwMesJE9"
->>>>>>> 511e66b9
         );
 
         let wsh = StdDescriptor::from_str(
@@ -1495,15 +1215,10 @@
                 .into_script()
         );
         assert_eq!(
-<<<<<<< HEAD
             wsh.address(&elements::AddressParams::ELEMENTS,)
                 .unwrap()
                 .to_string(),
             "ert1qlymeahyfsv2jm3upw3urqp6m65ufde9seedl7umh0lth6yjt5zzsan9u2t"
-=======
-            wsh.address(Network::Bitcoin,).unwrap().to_string(),
-            "bc1qlymeahyfsv2jm3upw3urqp6m65ufde9seedl7umh0lth6yjt5zzsk33tv6"
->>>>>>> 511e66b9
         );
 
         let shwsh = StdDescriptor::from_str(
@@ -1524,16 +1239,11 @@
                 .into_script()
         );
         assert_eq!(
-<<<<<<< HEAD
             shwsh
                 .address(&elements::AddressParams::ELEMENTS,)
                 .unwrap()
                 .to_string(),
             "XJGggUb965TvGF2VCxp9EQGmZTxMeDjwQQ"
-=======
-            shwsh.address(Network::Bitcoin,).unwrap().to_string(),
-            "38cTksiyPT2b1uGRVbVqHdDhW9vKs84N6Z"
->>>>>>> 511e66b9
         );
     }
 
