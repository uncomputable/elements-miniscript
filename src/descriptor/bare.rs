// Miniscript
// Written in 2020 by rust-miniscript developers
//
// To the extent possible under law, the author(s) have dedicated all
// copyright and related and neighboring rights to this software to
// the public domain worldwide. This software is distributed without
// any warranty.
//
// You should have received a copy of the CC0 Public Domain Dedication
// along with this software.
// If not, see <http://creativecommons.org/publicdomain/zero/1.0/>.
//

//! # Bare Output Descriptors
//!
//! Implementation of Bare Descriptors (i.e descriptors that are)
//! wrapped inside wsh, or sh fragments.
//! Also includes pk, and pkh descriptors
//!

use core::fmt;

use elements::{self, script, secp256k1_zkp, Script};

<<<<<<< HEAD
use super::checksum::{desc_checksum, verify_checksum};
use super::ELMTS_STR;
=======
use super::checksum::{self, verify_checksum};
>>>>>>> 72dab64a
use crate::expression::{self, FromTree};
use crate::miniscript::context::ScriptContext;
use crate::policy::{semantic, Liftable};
use crate::util::{varint_len, witness_to_scriptsig};
use crate::{
    elementssig_to_rawsig, BareCtx, Error, ForEachKey, Miniscript, MiniscriptKey, Satisfier,
    ToPublicKey, TranslatePk, Translator,
};

/// Create a Bare Descriptor. That is descriptor that is
/// not wrapped in sh or wsh. This covers the Pk descriptor
#[derive(Clone, Ord, PartialOrd, Eq, PartialEq, Hash)]
pub struct Bare<Pk: MiniscriptKey> {
    /// underlying miniscript
    ms: Miniscript<Pk, BareCtx>,
}

impl<Pk: MiniscriptKey> Bare<Pk> {
    /// Create a new raw descriptor
    pub fn new(ms: Miniscript<Pk, BareCtx>) -> Result<Self, Error> {
        // do the top-level checks
        BareCtx::top_level_checks(&ms)?;
        Ok(Self { ms })
    }

    /// get the inner
    pub fn into_inner(self) -> Miniscript<Pk, BareCtx> {
        self.ms
    }

    /// get the inner
    pub fn as_inner(&self) -> &Miniscript<Pk, BareCtx> {
        &self.ms
    }

    /// Checks whether the descriptor is safe.
    pub fn sanity_check(&self) -> Result<(), Error> {
        self.ms.sanity_check()?;
        Ok(())
    }

    /// Computes an upper bound on the weight of a satisfying witness to the
    /// transaction.
    ///
    /// Assumes all ec-signatures are 73 bytes, including push opcode and
    /// sighash suffix. Includes the weight of the VarInts encoding the
    /// scriptSig and witness stack length.
    ///
    /// # Errors
    /// When the descriptor is impossible to safisfy (ex: sh(OP_FALSE)).
    pub fn max_satisfaction_weight(&self) -> Result<usize, Error> {
        let scriptsig_len = self.ms.max_satisfaction_size()?;
        Ok(4 * (varint_len(scriptsig_len) + scriptsig_len))
    }
}

impl<Pk: MiniscriptKey + ToPublicKey> Bare<Pk> {
    /// Obtains the corresponding script pubkey for this descriptor.
    pub fn script_pubkey(&self) -> Script {
        self.ms.encode()
    }

    /// Obtains the underlying miniscript for this descriptor.
    pub fn inner_script(&self) -> Script {
        self.script_pubkey()
    }

    /// Obtains the pre bip-340 signature script code for this descriptor.
    pub fn ecdsa_sighash_script_code(&self) -> Script {
        self.script_pubkey()
    }

    /// Returns satisfying non-malleable witness and scriptSig with minimum
    /// weight to spend an output controlled by the given descriptor if it is
    /// possible to construct one using the `satisfier`.
    pub fn get_satisfaction<S>(&self, satisfier: S) -> Result<(Vec<Vec<u8>>, Script), Error>
    where
        S: Satisfier<Pk>,
    {
        let ms = self.ms.satisfy(satisfier)?;
        let script_sig = witness_to_scriptsig(&ms);
        let witness = vec![];
        Ok((witness, script_sig))
    }

    /// Returns satisfying, possibly malleable, witness and scriptSig with
    /// minimum weight to spend an output controlled by the given descriptor if
    /// it is possible to construct one using the `satisfier`.
    pub fn get_satisfaction_mall<S>(&self, satisfier: S) -> Result<(Vec<Vec<u8>>, Script), Error>
    where
        S: Satisfier<Pk>,
    {
        let ms = self.ms.satisfy_malleable(satisfier)?;
        let script_sig = witness_to_scriptsig(&ms);
        let witness = vec![];
        Ok((witness, script_sig))
    }
}

impl<Pk: MiniscriptKey> fmt::Debug for Bare<Pk> {
    fn fmt(&self, f: &mut fmt::Formatter<'_>) -> fmt::Result {
        write!(f, "{}{:?}", ELMTS_STR, self.ms)
    }
}

impl<Pk: MiniscriptKey> fmt::Display for Bare<Pk> {
<<<<<<< HEAD
    fn fmt(&self, f: &mut fmt::Formatter<'_>) -> fmt::Result {
        let desc = format!("{}{}", ELMTS_STR, self.ms);
        let checksum = desc_checksum(&desc).map_err(|_| fmt::Error)?;
        write!(f, "{}#{}", &desc, &checksum)
=======
    fn fmt(&self, f: &mut fmt::Formatter) -> fmt::Result {
        use fmt::Write;
        let mut wrapped_f = checksum::Formatter::new(f);
        write!(wrapped_f, "{}", self.ms)?;
        wrapped_f.write_checksum_if_not_alt()
>>>>>>> 72dab64a
    }
}

impl<Pk: MiniscriptKey> Liftable<Pk> for Bare<Pk> {
    fn lift(&self) -> Result<semantic::Policy<Pk>, Error> {
        self.ms.lift()
    }
}

impl_from_tree!(
    Bare<Pk>,
    fn from_tree(top: &expression::Tree<'_>) -> Result<Self, Error> {
        // extra allocations to use the existing code as is.
        if top.name.starts_with("el") {
            let new_tree = expression::Tree {
                name: top.name.split_at(2).1,
                args: top.args.clone(),
            };
            let sub = Miniscript::<Pk, BareCtx>::from_tree(&new_tree)?;
            BareCtx::top_level_checks(&sub)?;
            Bare::new(sub)
        } else {
            Err(Error::Unexpected("Not an elements descriptor".to_string()))
        }
    }
);

impl_from_str!(
    Bare<Pk>,
    type Err = Error;,
    fn from_str(s: &str) -> Result<Self, Self::Err> {
        let desc_str = verify_checksum(s)?;
        let top = expression::Tree::from_str(&desc_str[2..])?;
        Self::from_tree(&top)
    }
);

impl<Pk: MiniscriptKey> ForEachKey<Pk> for Bare<Pk> {
    fn for_each_key<'a, F: FnMut(&'a Pk) -> bool>(&'a self, pred: F) -> bool
    where
        Pk: 'a,
    {
        self.ms.for_each_key(pred)
    }
}

impl<P: MiniscriptKey, Q: MiniscriptKey> TranslatePk<P, Q> for Bare<P> {
    type Output = Bare<Q>;

    fn translate_pk<T, E>(&self, t: &mut T) -> Result<Self::Output, E>
    where
        T: Translator<P, Q, E>,
    {
        Ok(Bare::new(self.ms.translate_pk(t)?).expect("Translation cannot fail inside Bare"))
    }
}

/// A bare PkH descriptor at top level
#[derive(Clone, Ord, PartialOrd, Eq, PartialEq, Hash)]
pub struct Pkh<Pk: MiniscriptKey> {
    /// underlying publickey
    pk: Pk,
}

impl<Pk: MiniscriptKey> Pkh<Pk> {
    /// Create a new Pkh descriptor
    pub fn new(pk: Pk) -> Self {
        // do the top-level checks
        Self { pk }
    }

    /// Get a reference to the inner key
    pub fn as_inner(&self) -> &Pk {
        &self.pk
    }

    /// Get the inner key
    pub fn into_inner(self) -> Pk {
        self.pk
    }

    /// Computes an upper bound on the weight of a satisfying witness to the
    /// transaction.
    ///
    /// Assumes all ec-signatures are 73 bytes, including push opcode and
    /// sighash suffix. Includes the weight of the VarInts encoding the
    /// scriptSig and witness stack length.
    pub fn max_satisfaction_weight(&self) -> usize {
        4 * (1 + 73 + BareCtx::pk_len(&self.pk))
    }
}

impl<Pk: MiniscriptKey + ToPublicKey> Pkh<Pk> {
    /// Obtains the corresponding script pubkey for this descriptor.
    pub fn script_pubkey(&self) -> Script {
        // Fine to hard code the `Network` here because we immediately call
        // `script_pubkey` which does not use the `network` field of `Address`.
        let addr = elements::Address::p2pkh(
            &self.pk.to_public_key(),
            None,
            &elements::AddressParams::ELEMENTS,
        );
        addr.script_pubkey()
    }

    /// Obtains the corresponding script pubkey for this descriptor.
    pub fn address(
        &self,
        blinder: Option<secp256k1_zkp::PublicKey>,
        params: &'static elements::address::AddressParams,
    ) -> elements::Address {
        elements::Address::p2pkh(&self.pk.to_public_key(), blinder, params)
    }

    /// Obtains the underlying miniscript for this descriptor.
    pub fn inner_script(&self) -> Script {
        self.script_pubkey()
    }

    /// Obtains the pre bip-340 signature script code for this descriptor.
    pub fn ecdsa_sighash_script_code(&self) -> Script {
        self.script_pubkey()
    }

    /// Returns satisfying non-malleable witness and scriptSig with minimum
    /// weight to spend an output controlled by the given descriptor if it is
    /// possible to construct one using the `satisfier`.
    pub fn get_satisfaction<S>(&self, satisfier: S) -> Result<(Vec<Vec<u8>>, Script), Error>
    where
        S: Satisfier<Pk>,
    {
        if let Some(sig) = satisfier.lookup_ecdsa_sig(&self.pk) {
            let sig_vec = elementssig_to_rawsig(&sig);
            let script_sig = script::Builder::new()
                .push_slice(&sig_vec[..])
                .push_key(&self.pk.to_public_key())
                .into_script();
            let witness = vec![];
            Ok((witness, script_sig))
        } else {
            Err(Error::MissingSig(self.pk.to_public_key()))
        }
    }

    /// Returns satisfying, possibly malleable, witness and scriptSig with
    /// minimum weight to spend an output controlled by the given descriptor if
    /// it is possible to construct one using the `satisfier`.
    pub fn get_satisfaction_mall<S>(&self, satisfier: S) -> Result<(Vec<Vec<u8>>, Script), Error>
    where
        S: Satisfier<Pk>,
    {
        self.get_satisfaction(satisfier)
    }
}

impl<Pk: MiniscriptKey> fmt::Debug for Pkh<Pk> {
    fn fmt(&self, f: &mut fmt::Formatter<'_>) -> fmt::Result {
        write!(f, "{}pkh({:?})", ELMTS_STR, self.pk)
    }
}

impl<Pk: MiniscriptKey> fmt::Display for Pkh<Pk> {
<<<<<<< HEAD
    fn fmt(&self, f: &mut fmt::Formatter<'_>) -> fmt::Result {
        let desc = format!("{}pkh({})", ELMTS_STR, self.pk);
        let checksum = desc_checksum(&desc).map_err(|_| fmt::Error)?;
        write!(f, "{}#{}", &desc, &checksum)
=======
    fn fmt(&self, f: &mut fmt::Formatter) -> fmt::Result {
        use fmt::Write;
        let mut wrapped_f = checksum::Formatter::new(f);
        write!(wrapped_f, "pkh({})", self.pk)?;
        wrapped_f.write_checksum_if_not_alt()
>>>>>>> 72dab64a
    }
}

impl<Pk: MiniscriptKey> Liftable<Pk> for Pkh<Pk> {
    fn lift(&self) -> Result<semantic::Policy<Pk>, Error> {
        Ok(semantic::Policy::Key(self.pk.clone()))
    }
}

impl_from_tree!(
    Pkh<Pk>,
    fn from_tree(top: &expression::Tree) -> Result<Self, Error> {
        if top.name == "elpkh" && top.args.len() == 1 {
            Ok(Pkh::new(expression::terminal(&top.args[0], |pk| {
                Pk::from_str(pk)
            })?))
        } else {
            Err(Error::Unexpected(format!(
                "{}({} args) while parsing pkh descriptor",
                top.name,
                top.args.len(),
            )))
        }
    }
);

impl_from_str!(
    Pkh<Pk>,
    type Err = Error;,
    fn from_str(s: &str) -> Result<Self, Self::Err> {
        let desc_str = verify_checksum(s)?;
        let top = expression::Tree::from_str(desc_str)?;
        Self::from_tree(&top)
    }
);

impl<Pk: MiniscriptKey> ForEachKey<Pk> for Pkh<Pk> {
    fn for_each_key<'a, F: FnMut(&'a Pk) -> bool>(&'a self, mut pred: F) -> bool
    where
        Pk: 'a,
    {
        pred(&self.pk)
    }
}

impl<P: MiniscriptKey, Q: MiniscriptKey> TranslatePk<P, Q> for Pkh<P> {
    type Output = Pkh<Q>;

    fn translate_pk<T, E>(&self, t: &mut T) -> Result<Self::Output, E>
    where
        T: Translator<P, Q, E>,
    {
        Ok(Pkh::new(t.pk(&self.pk)?))
    }
}<|MERGE_RESOLUTION|>--- conflicted
+++ resolved
@@ -22,12 +22,9 @@
 
 use elements::{self, script, secp256k1_zkp, Script};
 
-<<<<<<< HEAD
-use super::checksum::{desc_checksum, verify_checksum};
+use super::checksum::verify_checksum;
 use super::ELMTS_STR;
-=======
-use super::checksum::{self, verify_checksum};
->>>>>>> 72dab64a
+use crate::descriptor::checksum;
 use crate::expression::{self, FromTree};
 use crate::miniscript::context::ScriptContext;
 use crate::policy::{semantic, Liftable};
@@ -134,18 +131,11 @@
 }
 
 impl<Pk: MiniscriptKey> fmt::Display for Bare<Pk> {
-<<<<<<< HEAD
-    fn fmt(&self, f: &mut fmt::Formatter<'_>) -> fmt::Result {
-        let desc = format!("{}{}", ELMTS_STR, self.ms);
-        let checksum = desc_checksum(&desc).map_err(|_| fmt::Error)?;
-        write!(f, "{}#{}", &desc, &checksum)
-=======
     fn fmt(&self, f: &mut fmt::Formatter) -> fmt::Result {
         use fmt::Write;
         let mut wrapped_f = checksum::Formatter::new(f);
-        write!(wrapped_f, "{}", self.ms)?;
+        write!(wrapped_f, "{}{}", ELMTS_STR, self.ms)?;
         wrapped_f.write_checksum_if_not_alt()
->>>>>>> 72dab64a
     }
 }
 
@@ -308,18 +298,11 @@
 }
 
 impl<Pk: MiniscriptKey> fmt::Display for Pkh<Pk> {
-<<<<<<< HEAD
-    fn fmt(&self, f: &mut fmt::Formatter<'_>) -> fmt::Result {
-        let desc = format!("{}pkh({})", ELMTS_STR, self.pk);
-        let checksum = desc_checksum(&desc).map_err(|_| fmt::Error)?;
-        write!(f, "{}#{}", &desc, &checksum)
-=======
     fn fmt(&self, f: &mut fmt::Formatter) -> fmt::Result {
         use fmt::Write;
         let mut wrapped_f = checksum::Formatter::new(f);
-        write!(wrapped_f, "pkh({})", self.pk)?;
+        write!(wrapped_f, "{}pkh({})", ELMTS_STR, self.pk)?;
         wrapped_f.write_checksum_if_not_alt()
->>>>>>> 72dab64a
     }
 }
 
