<<<<<<< HEAD
// Tapscript
=======
// SPDX-License-Identifier: CC0-1.0

use core::cmp::{self, max};
use core::str::FromStr;
use core::{fmt, hash};
>>>>>>> e267c78a

use std::cmp::{self, max};
use std::str::FromStr;
use std::sync::{Arc, Mutex};
use std::{fmt, hash};

use elements::taproot::{
    LeafVersion, TaprootBuilder, TaprootSpendInfo, TAPROOT_CONTROL_BASE_SIZE,
    TAPROOT_CONTROL_MAX_NODE_COUNT, TAPROOT_CONTROL_NODE_SIZE,
};
use elements::{self, opcodes, secp256k1_zkp, Script};

use super::checksum::verify_checksum;
use super::ELMTS_STR;
use crate::descriptor::checksum;
use crate::expression::{self, FromTree};
use crate::extensions::ParseableExt;
use crate::miniscript::Miniscript;
use crate::policy::semantic::Policy;
use crate::policy::Liftable;
use crate::util::{varint_len, witness_size};
use crate::{
    errstr, Error, Extension, ForEachKey, MiniscriptKey, NoExt, Satisfier, Tap, ToPublicKey,
    TranslateExt, TranslatePk, Translator,
};

/// A Taproot Tree representation.
// Hidden leaves are not yet supported in descriptor spec. Conceptually, it should
// be simple to integrate those here, but it is best to wait on core for the exact syntax.
#[derive(Clone, Ord, PartialOrd, Eq, PartialEq, Hash)]
pub enum TapTree<Pk: MiniscriptKey, Ext: Extension = NoExt> {
    /// A taproot tree structure
    Tree(Arc<TapTree<Pk, Ext>>, Arc<TapTree<Pk, Ext>>),
    /// A taproot leaf denoting a spending condition
    // A new leaf version would require a new Context, therefore there is no point
    // in adding a LeafVersion with Leaf type here. All Miniscripts right now
    // are of Leafversion::default
    Leaf(Arc<Miniscript<Pk, Tap, Ext>>),
}

/// A taproot descriptor
pub struct Tr<Pk: MiniscriptKey, Ext: Extension = NoExt> {
    /// A taproot internal key
    internal_key: Pk,
    /// Optional Taproot Tree with spending conditions
    tree: Option<TapTree<Pk, Ext>>,
    /// Optional spending information associated with the descriptor
    /// This will be [`None`] when the descriptor is not derived.
    /// This information will be cached automatically when it is required
    //
    // The inner `Arc` here is because Rust does not allow us to return a reference
    // to the contents of the `Option` from inside a `MutexGuard`. There is no outer
    // `Arc` because when this structure is cloned, we create a whole new mutex.
    spend_info: Mutex<Option<Arc<TaprootSpendInfo>>>,
}

impl<Pk: MiniscriptKey, Ext: Extension> Clone for Tr<Pk, Ext> {
    fn clone(&self) -> Self {
        // When cloning, construct a new Mutex so that distinct clones don't
        // cause blocking between each other. We clone only the internal `Arc`,
        // so the clone is always cheap (in both time and space)
        Self {
            internal_key: self.internal_key.clone(),
            tree: self.tree.clone(),
            spend_info: Mutex::new(
                self.spend_info
                    .lock()
                    .expect("Lock poisoned")
                    .as_ref()
                    .map(Arc::clone),
            ),
        }
    }
}

impl<Pk: MiniscriptKey, Ext: Extension> PartialEq for Tr<Pk, Ext> {
    fn eq(&self, other: &Self) -> bool {
        self.internal_key == other.internal_key && self.tree == other.tree
    }
}

impl<Pk: MiniscriptKey, Ext: Extension> Eq for Tr<Pk, Ext> {}

impl<Pk: MiniscriptKey, Ext: Extension> PartialOrd for Tr<Pk, Ext> {
    fn partial_cmp(&self, other: &Self) -> Option<cmp::Ordering> {
        match self.internal_key.partial_cmp(&other.internal_key) {
            Some(cmp::Ordering::Equal) => {}
            ord => return ord,
        }
        self.tree.partial_cmp(&other.tree)
    }
}

impl<Pk: MiniscriptKey, Ext: Extension> Ord for Tr<Pk, Ext> {
    fn cmp(&self, other: &Self) -> cmp::Ordering {
        match self.internal_key.cmp(&other.internal_key) {
            cmp::Ordering::Equal => {}
            ord => return ord,
        }
        self.tree.cmp(&other.tree)
    }
}

impl<Pk: MiniscriptKey, Ext: Extension> hash::Hash for Tr<Pk, Ext> {
    fn hash<H: hash::Hasher>(&self, state: &mut H) {
        self.internal_key.hash(state);
        self.tree.hash(state);
    }
}

impl<Pk: MiniscriptKey, Ext: Extension> TapTree<Pk, Ext> {
    // Helper function to compute height
    // TODO: Instead of computing this every time we add a new leaf, we should
    // add height as a separate field in taptree
    fn taptree_height(&self) -> usize {
        match *self {
            TapTree::Tree(ref left_tree, ref right_tree) => {
                1 + max(left_tree.taptree_height(), right_tree.taptree_height())
            }
            TapTree::Leaf(..) => 0,
        }
    }

    /// Iterate over all miniscripts
    pub fn iter(&self) -> TapTreeIter<'_, Pk, Ext> {
        TapTreeIter {
            stack: vec![(0, self)],
        }
    }

    // Helper function to translate keys
    fn translate_helper<T, Q, Error>(&self, t: &mut T) -> Result<TapTree<Q, Ext>, Error>
    where
        T: Translator<Pk, Q, Error>,
        Q: MiniscriptKey,
        Ext: Extension,
    {
        let frag = match self {
            TapTree::Tree(l, r) => TapTree::Tree(
                Arc::new(l.translate_helper(t)?),
                Arc::new(r.translate_helper(t)?),
            ),
            TapTree::Leaf(ms) => TapTree::Leaf(Arc::new(ms.translate_pk(t)?)),
        };
        Ok(frag)
    }

    // Helper function to translate extensions
    fn translate_ext_helper<T, QExt, Error>(&self, t: &mut T) -> Result<TapTree<Pk, QExt>, Error>
    where
        T: crate::ExtTranslator<Ext, QExt, Error>,
        QExt: Extension,
        Ext: Extension + TranslateExt<Ext, QExt, Output = QExt>,
    {
        let frag = match self {
            TapTree::Tree(l, r) => TapTree::Tree(
                Arc::new(l.translate_ext_helper(t)?),
                Arc::new(r.translate_ext_helper(t)?),
            ),
            TapTree::Leaf(ms) => TapTree::Leaf(Arc::new(ms.translate_ext(t)?)),
        };
        Ok(frag)
    }
}

impl<Pk: MiniscriptKey, Ext: Extension> fmt::Display for TapTree<Pk, Ext> {
    fn fmt(&self, f: &mut fmt::Formatter<'_>) -> fmt::Result {
        match self {
            TapTree::Tree(ref left, ref right) => write!(f, "{{{},{}}}", *left, *right),
            TapTree::Leaf(ref script) => write!(f, "{}", *script),
        }
    }
}

impl<Pk: MiniscriptKey, Ext: Extension> fmt::Debug for TapTree<Pk, Ext> {
    fn fmt(&self, f: &mut fmt::Formatter<'_>) -> fmt::Result {
        match self {
            TapTree::Tree(ref left, ref right) => write!(f, "{{{:?},{:?}}}", *left, *right),
            TapTree::Leaf(ref script) => write!(f, "{:?}", *script),
        }
    }
}

impl<Pk: MiniscriptKey, Ext: Extension> Tr<Pk, Ext> {
    /// Create a new [`Tr`] descriptor from internal key and [`TapTree`]
    pub fn new(internal_key: Pk, tree: Option<TapTree<Pk, Ext>>) -> Result<Self, Error> {
        let nodes = tree.as_ref().map(|t| t.taptree_height()).unwrap_or(0);

        if nodes <= TAPROOT_CONTROL_MAX_NODE_COUNT {
            Ok(Self {
                internal_key,
                tree,
                spend_info: Mutex::new(None),
            })
        } else {
            Err(Error::MaxRecursiveDepthExceeded)
        }
    }

    /// Obtain the internal key of [`Tr`] descriptor
    pub fn internal_key(&self) -> &Pk {
        &self.internal_key
    }

    /// Obtain the [`TapTree`] of the [`Tr`] descriptor
    pub fn taptree(&self) -> &Option<TapTree<Pk, Ext>> {
        &self.tree
    }

    /// Iterate over all scripts in merkle tree. If there is no script path, the iterator
    /// yields [`None`]
    pub fn iter_scripts(&self) -> TapTreeIter<'_, Pk, Ext> {
        match self.tree {
            Some(ref t) => t.iter(),
            None => TapTreeIter { stack: vec![] },
        }
    }

    /// Compute the [`TaprootSpendInfo`] associated with this descriptor if spend data is `None`.
    ///
    /// If spend data is already computed (i.e it is not `None`), this does not recompute it.
    ///
    /// [`TaprootSpendInfo`] is only required for spending via the script paths.
    pub fn spend_info(&self) -> Arc<TaprootSpendInfo>
    where
        Pk: ToPublicKey,
        Ext: ParseableExt,
    {
        // If the value is already cache, read it
        // read only panics if the lock is poisoned (meaning other thread having a lock panicked)
        let read_lock = self.spend_info.lock().expect("Lock poisoned");
        if let Some(ref spend_info) = *read_lock {
            return Arc::clone(spend_info);
        }
        drop(read_lock);

        // Get a new secp context
        // This would be cheap operation after static context support from upstream
        let secp = secp256k1_zkp::Secp256k1::verification_only();
        // Key spend path with no merkle root
        let data = if self.tree.is_none() {
            TaprootSpendInfo::new_key_spend(&secp, self.internal_key.to_x_only_pubkey(), None)
        } else {
            let mut builder = TaprootBuilder::new();
            for (depth, ms) in self.iter_scripts() {
                let script = ms.encode();
                builder = builder
                    .add_leaf(depth, script)
                    .expect("Computing spend data on a valid Tree should always succeed");
            }
            // Assert builder cannot error here because we have a well formed descriptor
            match builder.finalize(&secp, self.internal_key.to_x_only_pubkey()) {
                Ok(data) => data,
                Err(_) => unreachable!("We know the builder can be finalized"),
            }
        };
        let spend_info = Arc::new(data);
        *self.spend_info.lock().expect("Lock poisoned") = Some(Arc::clone(&spend_info));
        spend_info
    }

    /// Checks whether the descriptor is safe.
    pub fn sanity_check(&self) -> Result<(), Error> {
        for (_depth, ms) in self.iter_scripts() {
            ms.sanity_check()?;
        }
        Ok(())
    }

    /// Computes an upper bound on the weight of a satisfying witness to the
    /// transaction.
    ///
    /// Assumes all ec-signatures are 73 bytes, including push opcode and
    /// sighash suffix. Includes the weight of the VarInts encoding the
    /// scriptSig and witness stack length.
    ///
    /// # Errors
    /// When the descriptor is impossible to safisfy (ex: sh(OP_FALSE)).
    pub fn max_satisfaction_weight(&self) -> Result<usize, Error> {
        let tree = match self.taptree() {
            // key spend path:
            // scriptSigLen(4) + stackLen(1) + stack[Sig]Len(1) + stack[Sig](65)
            None => return Ok(4 + 1 + 1 + 65),
            // script path spend..
            Some(tree) => tree,
        };

        tree.iter()
            .filter_map(|(depth, ms)| {
                let script_size = ms.script_size();
                let max_sat_elems = ms.max_satisfaction_witness_elements().ok()?;
                let max_sat_size = ms.max_satisfaction_size().ok()?;
                let control_block_size = control_block_len(depth);
                Some(
                    // scriptSig len byte
                    4 +
                    // witness field stack len (+2 for control block & script)
                    varint_len(max_sat_elems + 2) +
                    // size of elements to satisfy script
                    max_sat_size +
                    // second to last element: script
                    varint_len(script_size) +
                    script_size +
                    // last element: control block
                    varint_len(control_block_size) +
                    control_block_size,
                )
            })
            .max()
            .ok_or(Error::ImpossibleSatisfaction)
    }
}

impl<Pk: MiniscriptKey + ToPublicKey, Ext: ParseableExt> Tr<Pk, Ext> {
    /// Obtains the corresponding script pubkey for this descriptor.
    pub fn script_pubkey(&self) -> Script {
        let output_key = self.spend_info().output_key();
        let builder = elements::script::Builder::new();
        builder
            .push_opcode(opcodes::all::OP_PUSHNUM_1)
            .push_slice(&output_key.as_inner().serialize())
            .into_script()
    }

    /// Obtains the corresponding address for this descriptor.
    pub fn address(
        &self,
        blinder: Option<secp256k1_zkp::PublicKey>,
        params: &'static elements::AddressParams,
    ) -> elements::Address {
        let spend_info = self.spend_info();
        elements::Address::p2tr_tweaked(spend_info.output_key(), blinder, params)
    }

    /// Returns satisfying non-malleable witness and scriptSig with minimum
    /// weight to spend an output controlled by the given descriptor if it is
    /// possible to construct one using the `satisfier`.
    pub fn get_satisfaction<S>(&self, satisfier: S) -> Result<(Vec<Vec<u8>>, Script), Error>
    where
        S: Satisfier<Pk>,
    {
        best_tap_spend(self, satisfier, false /* allow_mall */)
    }

    /// Returns satisfying, possibly malleable, witness and scriptSig with
    /// minimum weight to spend an output controlled by the given descriptor if
    /// it is possible to construct one using the `satisfier`.
    pub fn get_satisfaction_mall<S>(&self, satisfier: S) -> Result<(Vec<Vec<u8>>, Script), Error>
    where
        S: Satisfier<Pk>,
    {
        best_tap_spend(self, satisfier, true /* allow_mall */)
    }
}

/// Iterator for Taproot structures
/// Yields a pair of (depth, miniscript) in a depth first walk
/// For example, this tree:
///                                     - N0 -
///                                    /     \\
///                                   N1      N2
///                                  /  \    /  \\
///                                 A    B  C   N3
///                                            /  \\
///                                           D    E
/// would yield (2, A), (2, B), (2,C), (3, D), (3, E).
///
#[derive(Debug, Clone)]
pub struct TapTreeIter<'a, Pk: MiniscriptKey, Ext: Extension> {
    stack: Vec<(usize, &'a TapTree<Pk, Ext>)>,
}

impl<'a, Pk, Ext> Iterator for TapTreeIter<'a, Pk, Ext>
where
    Pk: MiniscriptKey + 'a,
    Ext: Extension,
{
    type Item = (usize, &'a Miniscript<Pk, Tap, Ext>);

    fn next(&mut self) -> Option<Self::Item> {
        while !self.stack.is_empty() {
            let (depth, last) = self.stack.pop().expect("Size checked above");
            match *last {
                TapTree::Tree(ref l, ref r) => {
                    self.stack.push((depth + 1, r));
                    self.stack.push((depth + 1, l));
                }
                TapTree::Leaf(ref ms) => return Some((depth, ms)),
            }
        }
        None
    }
}

#[rustfmt::skip]
impl_block_str!(
    Tr<Pk, Ext>,
    => Ext; Extension,
    // Helper function to parse taproot script path
    fn parse_tr_script_spend(tree: &expression::Tree,) -> Result<TapTree<Pk, Ext>, Error> {
        match tree {
            expression::Tree { name, args } if !name.is_empty() && args.is_empty() => {
                let script = Miniscript::<Pk, Tap, Ext>::from_str(name)?;
                Ok(TapTree::Leaf(Arc::new(script)))
            }
            expression::Tree { name, args } if name.is_empty() && args.len() == 2 => {
                let left = Self::parse_tr_script_spend(&args[0])?;
                let right = Self::parse_tr_script_spend(&args[1])?;
                Ok(TapTree::Tree(Arc::new(left), Arc::new(right)))
            }
            _ => Err(Error::Unexpected(
                "unknown format for script spending paths while parsing taproot descriptor"
                    .to_string(),
            )),
        }
    }
);

impl_from_tree!(
    Tr<Pk, Ext>,
    => Ext; Extension,
    fn from_tree(top: &expression::Tree) -> Result<Self, Error> {
        if top.name == "eltr" {
            match top.args.len() {
                1 => {
                    let key = &top.args[0];
                    if !key.args.is_empty() {
                        return Err(Error::Unexpected(format!(
                            "#{} script associated with `key-path` while parsing taproot descriptor",
                            key.args.len()
                        )));
                    }
                    Tr::new(expression::terminal(key, Pk::from_str)?, None)
                }
                2 => {
                    let key = &top.args[0];
                    if !key.args.is_empty() {
                        return Err(Error::Unexpected(format!(
                            "#{} script associated with `key-path` while parsing taproot descriptor",
                            key.args.len()
                        )));
                    }
                    let tree = &top.args[1];
                    let ret = Self::parse_tr_script_spend(tree)?;
                    Tr::new(expression::terminal(key, Pk::from_str)?, Some(ret))
                }
                _ => {
                    return Err(Error::Unexpected(format!(
                        "{}[#{} args] while parsing taproot descriptor",
                        top.name,
                        top.args.len()
                    )));
                }
            }
        } else {
            return Err(Error::Unexpected(format!(
                "{}[#{} args] while parsing taproot descriptor",
                top.name,
                top.args.len()
            )));
        }
    }
);

impl_from_str!(
    Tr<Pk, Ext>,
    => Ext; Extension,
    type Err = Error;,
    fn from_str(s: &str) -> Result<Self, Self::Err> {
        let desc_str = verify_checksum(s)?;
        let top = parse_tr_tree(desc_str)?;
        Self::from_tree(&top)
    }
);

impl<Pk: MiniscriptKey, Ext: Extension> fmt::Debug for Tr<Pk, Ext> {
    fn fmt(&self, f: &mut fmt::Formatter<'_>) -> fmt::Result {
        match self.tree {
            Some(ref s) => write!(f, "tr({:?},{:?})", self.internal_key, s),
            None => write!(f, "tr({:?})", self.internal_key),
        }
    }
}

impl<Pk: MiniscriptKey, Ext: Extension> fmt::Display for Tr<Pk, Ext> {
    fn fmt(&self, f: &mut fmt::Formatter) -> fmt::Result {
        use fmt::Write;
        let mut wrapped_f = checksum::Formatter::new(f);
        let key = &self.internal_key;
        match self.tree {
            Some(ref s) => write!(wrapped_f, "{}tr({},{})", ELMTS_STR, key, s)?,
            None => write!(wrapped_f, "{}tr({})", ELMTS_STR, key)?,
        }
        wrapped_f.write_checksum_if_not_alt()
    }
}

// Helper function to parse string into miniscript tree form
fn parse_tr_tree(s: &str) -> Result<expression::Tree<'_>, Error> {
    for ch in s.bytes() {
        if !ch.is_ascii() {
            return Err(Error::Unprintable(ch));
        }
    }

    let ret = if s.len() > 5 && &s[..5] == "eltr(" && s.as_bytes()[s.len() - 1] == b')' {
        let rest = &s[5..s.len() - 1];
        if !rest.contains(',') {
            let internal_key = expression::Tree {
                name: rest,
                args: vec![],
            };
            return Ok(expression::Tree {
                name: "eltr",
                args: vec![internal_key],
            });
        }
        // use str::split_once() method to refactor this when compiler version bumps up
        let (key, script) = split_once(rest, ',')
            .ok_or_else(|| Error::BadDescriptor("invalid taproot descriptor".to_string()))?;

        let internal_key = expression::Tree {
            name: key,
            args: vec![],
        };
        if script.is_empty() {
            return Ok(expression::Tree {
                name: "eltr",
                args: vec![internal_key],
            });
        }
        let (tree, rest) = expression::Tree::from_slice_delim(script, 1, '{')?;
        if rest.is_empty() {
            Ok(expression::Tree {
                name: "eltr",
                args: vec![internal_key, tree],
            })
        } else {
            Err(errstr(rest))
        }
    } else {
        Err(Error::Unexpected("invalid taproot descriptor".to_string()))
    };
    ret
}

fn split_once(inp: &str, delim: char) -> Option<(&str, &str)> {
    let ret = if inp.is_empty() {
        None
    } else {
        let mut found = inp.len();
        for (idx, ch) in inp.chars().enumerate() {
            if ch == delim {
                found = idx;
                break;
            }
        }
        // No comma or trailing comma found
        if found >= inp.len() - 1 {
            Some((inp, ""))
        } else {
            Some((&inp[..found], &inp[found + 1..]))
        }
    };
    ret
}

impl<Pk: MiniscriptKey, Ext: Extension> Liftable<Pk> for TapTree<Pk, Ext> {
    fn lift(&self) -> Result<Policy<Pk>, Error> {
        fn lift_helper<Pk: MiniscriptKey, Ext: Extension>(
            s: &TapTree<Pk, Ext>,
        ) -> Result<Policy<Pk>, Error> {
            match s {
                TapTree::Tree(ref l, ref r) => {
                    Ok(Policy::Threshold(1, vec![lift_helper(l)?, lift_helper(r)?]))
                }
                TapTree::Leaf(ref leaf) => leaf.lift(),
            }
        }

        let pol = lift_helper(self)?;
        Ok(pol.normalized())
    }
}

impl<Pk: MiniscriptKey, Ext: Extension> Liftable<Pk> for Tr<Pk, Ext> {
    fn lift(&self) -> Result<Policy<Pk>, Error> {
        match &self.tree {
            Some(root) => Ok(Policy::Threshold(
                1,
                vec![Policy::Key(self.internal_key.clone()), root.lift()?],
            )),
            None => Ok(Policy::Key(self.internal_key.clone())),
        }
    }
}

impl<Pk: MiniscriptKey, Ext: Extension> ForEachKey<Pk> for Tr<Pk, Ext> {
    fn for_each_key<'a, F: FnMut(&'a Pk) -> bool>(&'a self, mut pred: F) -> bool
    where
        Pk: 'a,
    {
        let script_keys_res = self
            .iter_scripts()
            .all(|(_d, ms)| ms.for_each_key(&mut pred));
        script_keys_res && pred(&self.internal_key)
    }
}

impl<P, Q, Ext> TranslatePk<P, Q> for Tr<P, Ext>
where
    P: MiniscriptKey,
    Q: MiniscriptKey,
    Ext: Extension,
{
    type Output = Tr<Q, Ext>;

    fn translate_pk<T, E>(&self, translate: &mut T) -> Result<Self::Output, E>
    where
        T: Translator<P, Q, E>,
    {
        let translate_desc = Tr {
            internal_key: translate.pk(&self.internal_key)?,
            tree: match &self.tree {
                Some(tree) => Some(tree.translate_helper(translate)?),
                None => None,
            },
            spend_info: Mutex::new(None),
        };
        Ok(translate_desc)
    }
}

impl<PExt, QExt, Pk> TranslateExt<PExt, QExt> for Tr<Pk, PExt>
where
    PExt: Extension + TranslateExt<PExt, QExt, Output = QExt>,
    QExt: Extension,
    Pk: MiniscriptKey,
{
    type Output = Tr<Pk, QExt>;

    fn translate_ext<T, E>(&self, translator: &mut T) -> Result<Self::Output, E>
    where
        T: crate::ExtTranslator<PExt, QExt, E>,
    {
        let translate_desc = Tr {
            internal_key: self.internal_key.clone(),
            tree: match &self.tree {
                Some(tree) => Some(tree.translate_ext_helper(translator)?),
                None => None,
            },
            spend_info: Mutex::new(None),
        };
        Ok(translate_desc)
    }
}

// Helper function to compute the len of control block at a given depth
fn control_block_len(depth: usize) -> usize {
    TAPROOT_CONTROL_BASE_SIZE + depth * TAPROOT_CONTROL_NODE_SIZE
}

// Helper function to get a script spend satisfaction
// try script spend
fn best_tap_spend<Pk, S, Ext>(
    desc: &Tr<Pk, Ext>,
    satisfier: S,
    allow_mall: bool,
) -> Result<(Vec<Vec<u8>>, Script), Error>
where
    Pk: ToPublicKey,
    S: Satisfier<Pk>,
    Ext: ParseableExt,
{
    let spend_info = desc.spend_info();
    // First try the key spend path
    if let Some(sig) = satisfier.lookup_tap_key_spend_sig() {
        Ok((vec![sig.to_vec()], Script::new()))
    } else {
        // Since we have the complete descriptor we can ignore the satisfier. We don't use the control block
        // map (lookup_control_block) from the satisfier here.
        let (mut min_wit, mut min_wit_len) = (None, None);
        for (depth, ms) in desc.iter_scripts() {
            let mut wit = if allow_mall {
                match ms.satisfy_malleable(&satisfier) {
                    Ok(wit) => wit,
                    Err(..) => continue, // No witness for this script in tr descriptor, look for next one
                }
            } else {
                match ms.satisfy(&satisfier) {
                    Ok(wit) => wit,
                    Err(..) => continue, // No witness for this script in tr descriptor, look for next one
                }
            };
            // Compute the final witness size
            // Control block len + script len + witnesssize + varint(wit.len + 2)
            // The extra +2 elements are control block and script itself
            let wit_size = witness_size(&wit)
                + control_block_len(depth)
                + ms.script_size()
                + varint_len(ms.script_size());
            if min_wit_len.is_some() && Some(wit_size) > min_wit_len {
                continue;
            } else {
                let leaf_script = (ms.encode(), LeafVersion::default());
                let control_block = spend_info
                    .control_block(&leaf_script)
                    .expect("Control block must exist in script map for every known leaf");
                wit.push(leaf_script.0.into_bytes()); // Push the leaf script
                                                      // There can be multiple control blocks for a (script, ver) pair
                                                      // Find the smallest one amongst those
                wit.push(control_block.serialize());
                // Finally, save the minimum
                min_wit = Some(wit);
                min_wit_len = Some(wit_size);
            }
        }
        match min_wit {
            Some(wit) => Ok((wit, Script::new())),
            None => Err(Error::CouldNotSatisfy), // Could not satisfy all miniscripts inside Tr
        }
    }
}

#[cfg(test)]
mod tests {
    use super::*;
    use crate::{ForEachKey, NoExt};

    #[test]
    fn test_for_each() {
        let desc = "eltr(acc0, {
            multi_a(3, acc10, acc11, acc12), {
              and_v(
                v:multi_a(2, acc10, acc11, acc12),
                after(10)
              ),
              and_v(
                v:multi_a(1, acc10, acc11, ac12),
                after(100)
              )
            }
         })";
        let desc = desc.replace(&[' ', '\n'][..], "");
        let tr = Tr::<String, NoExt>::from_str(&desc).unwrap();
        // Note the last ac12 only has ac and fails the predicate
        assert!(!tr.for_each_key(|k| k.starts_with("acc")));
    }
}<|MERGE_RESOLUTION|>--- conflicted
+++ resolved
@@ -1,13 +1,4 @@
-<<<<<<< HEAD
-// Tapscript
-=======
 // SPDX-License-Identifier: CC0-1.0
-
-use core::cmp::{self, max};
-use core::str::FromStr;
-use core::{fmt, hash};
->>>>>>> e267c78a
-
 use std::cmp::{self, max};
 use std::str::FromStr;
 use std::sync::{Arc, Mutex};
